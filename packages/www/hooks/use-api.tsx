import { useState, useContext, createContext, useEffect } from "react";
import jwt from "jsonwebtoken";
import {
  User,
  Error as ApiError,
  ApiToken,
  MultistreamTarget,
  Stream,
  Webhook,
  StreamPatchPayload,
  ObjectStore,
  MultistreamTargetPatchPayload,
<<<<<<< HEAD
  Asset,
  Task,
=======
  SuspendUserPayload,
>>>>>>> 099e4365
} from "@livepeer.com/api";
import qs from "qs";
import { isStaging, isDevelopment, HttpError } from "../lib/utils";
import Head from "next/head";
import { products } from "@livepeer.com/api/src/config";

/**
 * Primary React API client. Definitely a "first pass". Should be replaced with some
 * helpers around a nice auto-generated TypeScript client from our Swagger schema.
 */

declare global {
  interface Window {
    _hsq: any;
  }
}

type ApiState = {
  user?: User;
  token?: string;
  userRefresh?: number;
  noStripe?: boolean;
};

export interface UsageData {
  sourceSegments: number;
  transcodedSegments: number;
  sourceSegmentsDuration: number;
  transcodedSegmentsDuration: number;
}

export interface StreamInfo {
  stream: Stream;
  session?: Stream;
  isPlaybackid: boolean;
  isSession: boolean;
  isStreamKey: boolean;
  user: User;
}

export interface Version {
  tag: string;
  commit: string;
}

export interface Ingest {
  ingest: string;
  playback: string;
  base: string;
}

const PERSISTENT_TOKEN = "PERSISTENT_TOKEN";

const storeToken = (token) => {
  try {
    localStorage.setItem(PERSISTENT_TOKEN, token);
  } catch (err) {
    console.error(`
      Error storing persistent token: ${err.message}. Usually this means that you're in a
      Safari private window and you don't want the token to persist anyway.
    `);
  }
};

const trackPageView = (email, path = null) => {
  var _hsq = (window._hsq = window._hsq || []);
  _hsq.push(["identify", { email: email }]);
  if (path) {
    _hsq.push(["setPath", path]);
  }
  _hsq.push(["trackPageView"]);
};

const getStoredToken = () => {
  if (!process.browser) {
    return null;
  }
  try {
    return localStorage.getItem(PERSISTENT_TOKEN);
  } catch (err) {
    console.error(`Error retrieving persistent token: ${err.message}.`);
    return null;
  }
};

export const DashboardRedirect = () => {
  return (
    <Head>
      <script
        dangerouslySetInnerHTML={{
          __html: `
  if (!window.localStorage || !window.localStorage.getItem('${PERSISTENT_TOKEN}')) {
      location.replace('/login?next=' + encodeURIComponent(
        location.pathname + location.search
      ))
  }
  `,
        }}
      />
    </Head>
  );
};

const clearToken = () => {
  try {
    localStorage.removeItem(PERSISTENT_TOKEN);
  } catch (err) {
    console.error(`Error clearing persistent token: ${err.message}.`);
  }
};

const linkRE = new RegExp("<.[^?]?([^>]*)>");

const getCursor = (link?: string): string => {
  if (!link) {
    return "";
  }
  const match = link.match(linkRE);
  if (!match) {
    return "";
  }
  const { cursor } = qs.parse(match[1]);
  return cursor?.toString() ?? "";
};

const hasStripe = !!process.env.NEXT_PUBLIC_STRIPE_PUBLISHABLE_KEY;

const makeContext = (state: ApiState, setState) => {
  const context = {
    ...state,
    async fetch(url, opts: RequestInit = {}) {
      let headers = new Headers(opts.headers || {});
      if (state.token && !headers.has("authorization")) {
        headers.set("authorization", `JWT ${state.token}`);
      }

      let endpoint = isStaging()
        ? `https://livepeer.monster/api${url}`
        : `/api${url}`;

      if (isDevelopment()) {
        endpoint = `http://localhost:3004/api${url}`;
      }

      const res = await fetch(endpoint, {
        ...opts,
        headers,
      });
      if (res.status === 204) {
        return [res];
      }
      // todo: not every endpoint will return JSON
      const body = await res.json();
      // todo: this can go away once we standardize on body.errors
      if (!Array.isArray(body.errors) && typeof body.error === "string") {
        body.errors = [body.error];
      }
      return [res, body];
    },

    async login(email, password) {
      trackPageView(email);
      const [res, body] = await context.fetch("/user/token", {
        method: "POST",
        body: JSON.stringify({ email, password }),
        headers: {
          "content-type": "application/json",
        },
      });
      if (res.status !== 201) {
        return body;
      }
      const { token } = body;
      storeToken(token);

      if (process.env.NODE_ENV === "production") {
        const data = jwt.decode(token, { json: true });
        window.analytics.identify(data.sub, { email });
      }

      setState((state) => ({ ...state, token }));
      return res;
    },

    async register({
      email,
      password,
      selectedPlan = 0,
      firstName = null,
      lastName = null,
      phone = null,
      organization = null,
      recaptchaToken,
    }) {
      trackPageView(email);
      const [res, body] = await context.fetch(
        `/user?selectedPlan=${selectedPlan}`,
        {
          method: "POST",
          body: JSON.stringify({
            email,
            password,
            ...(firstName && { firstName }),
            ...(lastName && { lastName }),
            ...(organization && { organization }),
            ...(phone && { phone }),
            recaptchaToken,
          }),
          headers: {
            "content-type": "application/json",
          },
        }
      );
      if (res.status !== 201) {
        return body;
      }

      // Only create stripe customer if developer explicitly enables stripe in dev mode
      if (
        process.env.NODE_ENV === "development" &&
        !process.env.NEXT_PUBLIC_STRIPE_ENABLED_IN_DEV_MODE
      ) {
        return context.login(email, password);
      }

      // Create stripe customer
      const customer = await context.createCustomer(email);

      // Subscribe customer to free plan upon registation
      await context.createSubscription({
        stripeCustomerId: customer.id,
        stripeProductId: "prod_0",
      });

      return context.login(email, password);
    },

    async verify(email, emailValidToken) {
      trackPageView(email);
      const [res, body] = await context.fetch("/user/verify", {
        method: "POST",
        body: JSON.stringify({ email, emailValidToken }),
        headers: {
          "content-type": "application/json",
        },
      });

      setState({ ...state, userRefresh: Date.now() });

      if (res.status !== 201) {
        throw new Error(body.errors[0]);
      }
    },

    // resend verify email
    async verifyEmail(email) {
      const [res, body] = await context.fetch("/user/verify-email", {
        method: "POST",
        body: JSON.stringify({ email }),
        headers: {
          "content-type": "application/json",
        },
      });

      return body;
    },

    async makePasswordResetToken(email) {
      trackPageView(email);
      const [res, body] = await context.fetch("/user/password/reset-token", {
        method: "POST",
        body: JSON.stringify({ email }),
        headers: {
          "content-type": "application/json",
        },
      });
      return body;
    },

    async resetPassword(email, resetToken, password) {
      trackPageView(email);
      const [res, body] = await context.fetch("/user/password/reset", {
        method: "POST",
        body: JSON.stringify({ email, resetToken, password }),
        headers: {
          "content-type": "application/json",
        },
      });
      if (res.status !== 201) {
        return body;
      }
      return context.login(email, password);
    },

    async getUser(userId, opts = {}): Promise<[Response, User | ApiError]> {
      let [res, user] = await context.fetch(`/user/${userId}`, opts);
      if (isDevelopment() && hasStripe && !user.stripeProductId && user.email) {
        const customer = await context.createCustomer(user.email);
        await context.createSubscription({
          stripeCustomerId: customer.id,
          stripeProductId: "prod_0",
        });
        [res, user] = await context.fetch(`/user/${userId}`, opts);
      }
      return [res, user as User | ApiError];
    },

    // Get current Stripe product, allowing for development users that don't have any
    getUserProduct(user: User) {
      if (hasStripe) {
        return products[user.stripeProductId];
      }
      return products[user.stripeProductId || "prod_0"];
    },

    async getUsers(
      limit = 100,
      cursor?: string,
      order?: string,
      filters?: Array<{ id: string; value: string }>
    ): Promise<[Array<User> | ApiError, string, Response]> {
      const f = filters ? JSON.stringify(filters) : undefined;
      const uri = `/user?${qs.stringify({ limit, cursor, filters: f, order })}`;
      let [res, users] = await context.fetch(uri);

      const nextCursor = getCursor(res.headers.get("link"));
      return [users, nextCursor, res];
    },

    async getUsage(
      fromTime: number,
      toTime: number,
      userId?: number
    ): Promise<[Response, UsageData | ApiError]> {
      let [res, usage] = await context.fetch(
        `/user/usage?${qs.stringify({ fromTime, toTime, userId })}`,
        {}
      );

      return [res, usage as UsageData | ApiError];
    },

    async makeUserAdmin(email, admin): Promise<[Response, User | ApiError]> {
      const [res, body] = await context.fetch("/user/make-admin", {
        method: "POST",
        body: JSON.stringify({ email: email, admin: admin }),
        headers: {
          "content-type": "application/json",
        },
      });

      setState({ ...state, userRefresh: Date.now() });

      if (res.status !== 201) {
        return body;
      }

      return res;
    },

    async setUserSuspended(
      userId: string,
      payload: SuspendUserPayload
    ): Promise<[Response, ApiError]> {
      const [res, body] = await context.fetch(`/user/${userId}/suspended`, {
        method: "PATCH",
        body: JSON.stringify(payload),
        headers: {
          "content-type": "application/json",
        },
      });

      if (res.status !== 204) {
        if (body && body.errors) {
          return [res, body];
        }
        return [
          res,
          { errors: [res.body ? `${body}` : `http status ${res.status}`] },
        ];
      }
      return [res, null];
    },

    async createCustomer(email): Promise<{ id: string } | ApiError> {
      if (!hasStripe) {
        return;
      }
      const [res, body] = await context.fetch("/user/create-customer", {
        method: "POST",
        body: JSON.stringify({ email: email }),
        headers: {
          "content-type": "application/json",
        },
      });

      return body;
    },

    async createSubscription({
      stripeCustomerId,
      stripeProductId,
    }): Promise<User | ApiError> {
      if (!hasStripe) {
        return;
      }
      const [res, body] = await context.fetch("/user/create-subscription", {
        method: "POST",
        body: JSON.stringify({
          stripeCustomerId,
          stripeProductId,
        }),
        headers: {
          "content-type": "application/json",
        },
      });
      setState({ ...state, userRefresh: Date.now() });

      if (res.status !== 201) {
        return body;
      }

      return res;
    },

    async updateSubscription({
      stripeCustomerId,
      stripeCustomerSubscriptionId,
      stripeProductId,
      stripeCustomerPaymentMethodId = null,
    }): Promise<[Response, User | ApiError]> {
      const [res, body] = await context.fetch("/user/update-subscription", {
        method: "POST",
        body: JSON.stringify({
          stripeCustomerId,
          stripeCustomerSubscriptionId,
          stripeProductId,
          ...(stripeCustomerPaymentMethodId && {
            stripeCustomerPaymentMethodId,
          }),
        }),
        headers: {
          "content-type": "application/json",
        },
      });
      setState({ ...state, userRefresh: Date.now() });

      if (res.status !== 201) {
        return body;
      }

      return res;
    },

    async getSubscription(
      stripeCustomerSubscriptionId: string
    ): Promise<[Response, ApiError]> {
      let [res, subscription] = await context.fetch(
        `/user/retrieve-subscription`,
        {
          method: "POST",
          body: JSON.stringify({
            stripeCustomerSubscriptionId,
          }),
          headers: {
            "content-type": "application/json",
          },
        }
      );

      return [res, subscription];
    },

    async getInvoices(stripeCustomerId: string): Promise<[Response, ApiError]> {
      let [res, invoice] = await context.fetch(`/user/retrieve-invoices`, {
        method: "POST",
        body: JSON.stringify({
          stripeCustomerId,
        }),
        headers: {
          "content-type": "application/json",
        },
      });

      return [res, invoice];
    },

    async getPaymentMethod(
      stripePaymentMethodId: string
    ): Promise<[Response, PaymentMethodData | ApiError]> {
      let [res, paymentMethod] = await context.fetch(
        `/user/retrieve-payment-method`,
        {
          method: "POST",
          body: JSON.stringify({
            stripePaymentMethodId,
          }),
          headers: {
            "content-type": "application/json",
          },
        }
      );
      return [res, paymentMethod];
    },

    async updateCustomerPaymentMethod({
      stripeCustomerId,
      stripeCustomerPaymentMethodId,
    }): Promise<[Response, User | ApiError]> {
      const [res, body] = await context.fetch(
        "/user/update-customer-payment-method",
        {
          method: "POST",
          body: JSON.stringify({
            stripeCustomerId,
            stripeCustomerPaymentMethodId,
          }),
          headers: {
            "content-type": "application/json",
          },
        }
      );

      setState({ ...state, userRefresh: Date.now() });

      if (res.status !== 201) {
        return body;
      }

      return res;
    },

    async logout() {
      setState((state) => ({ ...state, user: null, token: null }));
      clearToken();
    },

    async getBroadcasters(): Promise<Array<{ address: string }>> {
      const [res, broadcasters] = await context.fetch(`/broadcaster`);
      if (res.status !== 200) {
        throw new Error(broadcasters);
      }
      return broadcasters;
    },

    async getIngest(all = false): Promise<Array<Ingest>> {
      const q = all ? "?first=false" : "";
      const [res, ingest] = await context.fetch(`/ingest${q}`);
      if (res.status !== 200) {
        throw new Error(ingest);
      }
      return ingest;
    },

    async getStreamInfo(
      id: string
    ): Promise<[Response, StreamInfo | ApiError]> {
      let [res, info] = await context.fetch(`/stream/${id}/info`);

      return [res, info as StreamInfo | ApiError];
    },

    async getStream(streamId): Promise<Stream> {
      const [res, stream] = await context.fetch(`/stream/${streamId}`);
      if (res.status !== 200) {
        throw stream && typeof stream === "object"
          ? { ...stream, status: res.status }
          : new Error(stream);
      }
      return stream;
    },

    async getAdminStreams({
      active,
      nonLivepeerOnly,
      userId,
      order,
      filters,
      limit,
      cursor,
      sessionsonly,
    }: {
      active?: boolean;
      nonLivepeerOnly?: boolean;
      userId?: string;
      order?: string;
      filters?: Array<{ id: string; value: string }>;
      limit?: number;
      cursor?: string;
      sessionsonly?: boolean;
    }): Promise<[Array<Stream> | ApiError, string, Response]> {
      const f = filters ? JSON.stringify(filters) : undefined;
      const streamsonly = !sessionsonly ? true : undefined;
      const [res, streams] = await context.fetch(
        `/stream?${qs.stringify({
          active,
          streamsonly,
          order,
          limit,
          cursor,
          filters: f,
          nonLivepeerOnly,
          userId,
          sessionsonly,
        })}`
      );
      const nextCursor = getCursor(res.headers.get("link"));
      return [streams, nextCursor, res];
    },

    async getStreams(
      userId: string,
      opts?: {
        filters?: Array<{ id: string; value: string | object }>;
        limit?: number | string;
        cursor?: string;
        order?: string;
        active?: boolean;
        count?: boolean;
      }
    ): Promise<[Stream[], string, number]> {
      const filters = opts?.filters ? JSON.stringify(opts?.filters) : undefined;
      const [res, streams] = await context.fetch(
        `/stream?${qs.stringify({
          userId,
          filters,
          active: opts?.active,
          order: opts?.order,
          limit: opts?.limit,
          cursor: opts?.cursor,
          count: opts?.count,
          streamsonly: 1,
        })}`
      );
      if (res.status !== 200) {
        throw new Error(streams);
      }
      const nextCursor = getCursor(res.headers.get("link"));
      const count = res.headers.get("X-Total-Count");
      return [streams, nextCursor, count];
    },

    async createStream(params): Promise<Stream> {
      const [res, stream] = await context.fetch(`/stream`, {
        method: "POST",
        body: JSON.stringify(params),
        headers: {
          "content-type": "application/json",
        },
      });

      if (res.status !== 201) {
        throw new Error(stream.errors.join(", "));
      }
      return stream;
    },

    async getStreamSessions(
      id,
      cursor?: string,
      limit: number = 20,
      filters?: Array<{ id: string; value: string | object }>,
      count?: boolean
    ): Promise<[Array<Stream>, string, number]> {
      const stringifiedFilters = filters ? JSON.stringify(filters) : undefined;
      const uri = `/session?${qs.stringify({
        limit,
        cursor,
        parentId: id,
        filters: stringifiedFilters,
        count,
      })}`;
      const [res, streams] = await context.fetch(uri);
      if (res.status !== 200) {
        throw new Error(streams);
      }
      const nextCursor = getCursor(res.headers.get("link"));
      const c = res.headers.get("X-Total-Count");
      return [streams, nextCursor, c];
    },

    async createMultistreamTarget(
      id: string,
      input: Omit<MultistreamTarget, "id">
    ): Promise<MultistreamTarget> {
      const [res, target] = await context.fetch("/multistream/target", {
        method: "POST",
        body: JSON.stringify(input),
        headers: {
          "content-type": "application/json",
        },
      });
      if (res.status !== 201) {
        throw new HttpError(res.status, target);
      }
      return target;
    },

    async getMultistreamTarget(id: string): Promise<MultistreamTarget> {
      const uri = `/multistream/target/${id}`;
      const [res, target] = await context.fetch(uri);
      if (res.status !== 200) {
        throw new HttpError(res.status, target);
      }
      return target;
    },

    async patchMultistreamTarget(
      id: string,
      patch: MultistreamTargetPatchPayload
    ): Promise<void> {
      const [res, body] = await context.fetch(`/multistream/target/${id}`, {
        method: "PATCH",
        body: JSON.stringify(patch),
        headers: {
          "content-type": "application/json",
        },
      });
      if (res.status !== 204) {
        throw new HttpError(res.status, body);
      }
    },

    async deleteMultistreamTarget(id: string): Promise<void> {
      const [res, body] = await context.fetch(`/multistream/target/${id}`, {
        method: "DELETE",
      });
      if (res.status !== 204) {
        throw new HttpError(res.status, body);
      }
    },

    async getStreamSessionsByUserId(
      userId,
      cursor?: string,
      limit: number = 20,
      order?: string,
      filters?: Array<{ id: string; value: string | object }>,
      count?: boolean
    ): Promise<[Array<Stream>, string, number]> {
      const stringifiedFilters = filters ? JSON.stringify(filters) : undefined;
      const uri = `/session?${qs.stringify({
        limit,
        cursor,
        order,
        userId,
        filters: stringifiedFilters,
        count,
      })}`;
      const [res, streams] = await context.fetch(uri);
      if (res.status !== 200) {
        throw new Error(streams);
      }
      const nextCursor = getCursor(res.headers.get("link"));
      const c = res.headers.get("X-Total-Count");
      return [streams, nextCursor, c];
    },

    async terminateStream(id: string): Promise<boolean> {
      const [res, body] = await context.fetch(`/stream/${id}/terminate`, {
        method: "DELETE",
      });
      if (res.status !== 200) {
        if (body && body.errors) {
          throw new Error(body.errors);
        }
        throw new Error(body);
      }
      if (body && body.errors) {
        throw new Error(body.errors);
      }
      return body.result;
    },

    async deleteStream(id: string): Promise<void> {
      const [res, body] = await context.fetch(`/stream/${id}`, {
        method: "DELETE",
      });
      if (res.status !== 204) {
        throw new Error(body);
      }
    },

    async deleteStreams(ids: Array<string>): Promise<void> {
      const [res, body] = await context.fetch(`/stream`, {
        method: "DELETE",
        body: JSON.stringify({ ids }),
        headers: {
          "content-type": "application/json",
        },
      });
      if (res.status !== 204) {
        throw new Error(body);
      }
    },

    async patchStream(
      streamId: string,
      patch: StreamPatchPayload
    ): Promise<void> {
      const [res, body] = await context.fetch(`/stream/${streamId}`, {
        method: "PATCH",
        body: JSON.stringify(patch),
        headers: {
          "content-type": "application/json",
        },
      });
      if (res.status !== 204) {
        throw new HttpError(res.status, body);
      }
      return res;
    },

    async createAsset(params): Promise<Asset> {
      const [res, asset] = await context.fetch(`/asset/import`, {
        method: "POST",
        body: JSON.stringify(params),
        headers: {
          "content-type": "application/json",
        },
      });

      if (res.status !== 201) {
        throw new Error(asset.errors.join(", "));
      }
      return asset;
    },

    async getAssets(
      userId: string,
      opts?: {
        filters?: Array<{ id: string; value: string | object }>;
        limit?: number | string;
        cursor?: string;
        order?: string;
        active?: boolean;
        count?: boolean;
      }
    ): Promise<[Asset[], string, number]> {
      const filters = opts?.filters ? JSON.stringify(opts?.filters) : undefined;
      const [res, assets] = await context.fetch(
        `/asset?${qs.stringify({
          userId,
          filters,
          active: opts?.active,
          order: opts?.order,
          limit: opts?.limit,
          cursor: opts?.cursor,
          count: opts?.count,
          streamsonly: 1,
        })}`
      );
      if (res.status !== 200) {
        throw new Error(assets);
      }
      const nextCursor = getCursor(res.headers.get("link"));
      const count = res.headers.get("X-Total-Count");
      return [assets, nextCursor, count];
    },

    async getTasks(
      userId,
      opts?: {
        filters?: Array<{ id: string; value: string | object }>;
        limit?: number | string;
        cursor?: string;
        order?: string;
        active?: boolean;
        count?: boolean;
      }
    ): Promise<[Array<Task>, string, number]> {
      const filters = opts?.filters ? JSON.stringify(opts?.filters) : undefined;

      const [res, tasks] = await context.fetch(
        `/task?${qs.stringify({
          userId,
          filters,
          order: opts?.order,
          limit: opts?.limit,
          cursor: opts?.cursor,
          count: opts?.count,
        })}`
      );

      if (res.status !== 200) {
        throw new Error(tasks);
      }
      const nextCursor = getCursor(res.headers.get("link"));
      const count = res.headers.get("X-Total-Count");
      return [tasks, nextCursor, count];
    },

    async getObjectStore(
      userId?: string,
      order?: string,
      filters?: Array<{ id: string; value: string }>,
      limit?: number,
      cursor?: string
    ): Promise<[Array<Webhook> | ApiError, string, Response]> {
      const f = filters ? JSON.stringify(filters) : undefined;
      const [res, streams] = await context.fetch(
        `/object-store?${qs.stringify({
          userId,
          order,
          limit,
          cursor,
          filters: f,
        })}`
      );
      const nextCursor = getCursor(res.headers.get("link"));
      return [streams, nextCursor, res];
    },

    async createObjectStore(params): Promise<ObjectStore> {
      const [res, objectStore] = await context.fetch(`/object-store`, {
        method: "POST",
        body: JSON.stringify(params),
        headers: {
          "content-type": "application/json",
        },
      });

      if (res.status !== 201) {
        throw new Error(objectStore.errors.join(", "));
      }
      return objectStore;
    },

    async disableObjectStore(
      id: string,
      disabled: boolean
    ): Promise<[Response, boolean | ApiError]> {
      const [res, body] = await context.fetch(`/object-store/${id}`, {
        method: "PATCH",
        body: JSON.stringify({ disabled }),
        headers: {
          "content-type": "application/json",
        },
      });

      if (res.status !== 204) {
        return [res, true];
      }
      if (body && body.errors) {
        return [res, body];
      }
      return [res, false];
    },

    async getWebhooks(
      allUsers: boolean,
      all: boolean,
      order?: string,
      filters?: Array<{ id: string; value: string | object }>,
      limit?: number,
      cursor?: string,
      count?: boolean
    ): Promise<[Webhook[], string, Response, number]> {
      const f = filters ? JSON.stringify(filters) : undefined;
      const [res, streams] = await context.fetch(
        `/webhook?${qs.stringify({
          allUsers: allUsers ? true : undefined,
          all: all ? true : undefined,
          order,
          limit,
          cursor,
          filters: f,
          count,
        })}`
      );
      const nextCursor = getCursor(res.headers.get("link"));
      const c = res.headers.get("X-Total-Count");
      return [streams, nextCursor, res, c];
    },

    async getWebhook(webhookId): Promise<Webhook> {
      const [res, webhook] = await context.fetch(`/webhook/${webhookId}`);
      if (res.status !== 200) {
        throw webhook && typeof webhook === "object"
          ? { ...webhook, status: res.status }
          : new Error(webhook);
      }
      return webhook;
    },

    async createWebhook(params): Promise<Webhook> {
      const [res, webhook] = await context.fetch(`/webhook`, {
        method: "POST",
        body: JSON.stringify(params),
        headers: {
          "content-type": "application/json",
        },
      });

      if (res.status !== 201) {
        throw new Error(webhook.errors.join(", "));
      }
      return webhook;
    },

    async updateWebhook(id, params): Promise<Webhook> {
      const [res, webhook] = await context.fetch(`/webhook/${id}`, {
        method: "PUT",
        body: JSON.stringify(params),
        headers: {
          "content-type": "application/json",
        },
      });

      if (res.status !== 200) {
        throw new Error(webhook.errors.join(", "));
      }
      return webhook;
    },

    async deleteWebhook(id: string): Promise<void> {
      const [res, body] = await context.fetch(`/webhook/${id}`, {
        method: "DELETE",
      });
      if (res.status !== 204) {
        throw new Error(body.errors.join(", "));
      }
    },

    async deleteWebhooks(ids: Array<string>): Promise<void> {
      const [res, body] = await context.fetch(`/webhook`, {
        method: "DELETE",
        body: JSON.stringify({ ids }),
        headers: {
          "content-type": "application/json",
        },
      });
      if (res.status !== 204) {
        throw new Error(body);
      }
    },

    async getApiTokens(
      userId?: string,
      opts?: {
        filters?: Array<{ id: string; value: string | object }>;
        limit?: number;
        cursor?: string;
        order?: string;
        count?: boolean;
      }
    ): Promise<[Array<ApiToken> | ApiError, string, Response, number]> {
      const filters = opts?.filters ? JSON.stringify(opts?.filters) : undefined;
      const [res, tokens] = await context.fetch(
        `/api-token?${qs.stringify({
          userId,
          filters,
          order: opts?.order,
          limit: opts?.limit,
          cursor: opts?.cursor,
          count: opts?.count,
        })}`
      );
      const nextCursor = getCursor(res.headers.get("link"));
      const count = res.headers.get("X-Total-Count");
      return [tokens, nextCursor, res, count];
    },

    async createApiToken(params): Promise<ApiToken> {
      trackPageView(params.email, "/create-api-token");
      const [res, token] = await context.fetch(`/api-token`, {
        method: "POST",
        body: JSON.stringify(params),
        headers: {
          "content-type": "application/json",
        },
      });
      if (res.status !== 201) {
        throw new Error(JSON.stringify(res.errors));
      }
      return token;
    },

    async deleteApiToken(id: string): Promise<void> {
      const [res, body] = await context.fetch(`/api-token/${id}`, {
        method: "DELETE",
      });
      if (res.status !== 204) {
        throw new Error(body);
      }
    },

    async getVersion(): Promise<Version> {
      let [res, info] = await context.fetch(`/version`);
      if (res.status === 200) {
        return info as Version;
      }
      return { tag: "unknown", commit: "unknowm" };
    },
  };
  return context;
};

export const ApiContext = createContext(makeContext({} as ApiState, () => {}));

export const ApiProvider = ({ children }) => {
  const [state, setState] = useState<ApiState>({
    token: getStoredToken(),
  });

  const context = makeContext(state, setState);

  // If our token changes, auto-refresh our current user
  useEffect(() => {
    if (state.token) {
      const data = jwt.decode(state.token);
      context.getUser(data.sub).then(([res, user]) => {
        if (res.status !== 200) {
          clearToken();
          setState((state) => ({ ...state, token: null }));
        } else {
          setState((state) => ({ ...state, user: user as User }));
        }
      });
    }
  }, [state.token, state.userRefresh]);

  return <ApiContext.Provider value={context}>{children}</ApiContext.Provider>;
};

export default function useApi() {
  return useContext(ApiContext);
}<|MERGE_RESOLUTION|>--- conflicted
+++ resolved
@@ -10,12 +10,9 @@
   StreamPatchPayload,
   ObjectStore,
   MultistreamTargetPatchPayload,
-<<<<<<< HEAD
   Asset,
   Task,
-=======
   SuspendUserPayload,
->>>>>>> 099e4365
 } from "@livepeer.com/api";
 import qs from "qs";
 import { isStaging, isDevelopment, HttpError } from "../lib/utils";
