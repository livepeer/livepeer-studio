import { pascalCase } from "pascal-case";
import { Element } from "react-scroll";

export const getComponent = (component) => {
  const componentName = pascalCase(component._type);
  try {
    const Component = require(`../components/${componentName}`).default;
    return (
      <Element
        offset={-20}
        key={component._type}
        id={component._type}
        name={component._type}
      >
        <Component {...component} />
      </Element>
    );
  } catch (e) {
    return null;
  }
};

export function pathJoin2(p1: string, p2: string): string {
  if (!p1) {
    return p2;
  }
  if (p1[p1.length - 1] === "/") {
    p1 = p1.slice(0, p1.length - 1);
  }
  if (p2 && p2[0] === "/") {
    p2 = p2.slice(1);
  }
  return p1 + "/" + (p2 || "");
}

export function pathJoin(...items: Array<string>): string {
  return items.reduce(pathJoin2, "");
}

export function breakablePath(path: string): string {
  if (!path) {
    return path;
  }
  return path.split("/").join("/\u{200B}");
}

<<<<<<< HEAD
=======
export function buildTree(toc) {
  // [h1, children]
  const tree = [undefined, []];

  // references to latest
  // [h1, h2, h3, h4, h5] (h6 excluded because cannot have children)
  let references = [null, tree]; // usable indexes are 1,2,3,4,5

  for (const heading of toc) {
    const h = Math.min(6, heading.lvl); // h1-h6

    // h1
    if (h === 1) {
      tree[0] = heading;
      continue;
    }

    // create prior reference for references[h] if they don't exist
    // EXAMPLE: inserting h4 but prior h2 and h3 don't exist
    if (!references[h - 1]) {
      for (let i = 2; i < h; i++) {
        // start from h2

        // h2 doesn't exist, create it from the parent h1
        if (!references[i]) {
          let parentChildren = references[i - 1][1];
          let newReference = [undefined, []];

          parentChildren.push(newReference);
          references[i] = newReference;
        }
      }
    }

    // insert newItem
    let newItem = [heading, []];
    references[h - 1][1].push(newItem); // 1. insert newItem
    references[h] = newItem; // 2. newItem becomes references[h]
    references.splice(h + 1); // 3. remove deeper references
  }

  // Return the tree
  return tree;
}

>>>>>>> 912323d4
export function getAspectRatio(height: number, width: number, forCss = false) {
  const percentage = (height / width) * 100;
  return forCss ? percentage + "%" : percentage;
}<|MERGE_RESOLUTION|>--- conflicted
+++ resolved
@@ -44,8 +44,6 @@
   return path.split("/").join("/\u{200B}");
 }
 
-<<<<<<< HEAD
-=======
 export function buildTree(toc) {
   // [h1, children]
   const tree = [undefined, []];
@@ -91,7 +89,6 @@
   return tree;
 }
 
->>>>>>> 912323d4
 export function getAspectRatio(height: number, width: number, forCss = false) {
   const percentage = (height / width) * 100;
   return forCss ? percentage + "%" : percentage;
