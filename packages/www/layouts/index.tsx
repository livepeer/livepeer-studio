--- conflicted
+++ resolved
@@ -13,13 +13,7 @@
 import GradientBackgroundBox from "../components/GradientBackgroundBox";
 import { Reset, ThemeProvider } from "../lib/theme";
 import MarkdownProvider from "../lib/markdown-provider";
-<<<<<<< HEAD
-// import "../css/reset.css";
-// import "../css/markdown.css";
-// import "keen-slider/keen-slider.min.css";
-=======
 import Head from "next/head";
->>>>>>> f3ae7d99
 
 interface Props {
   title?: string;
