import { Text, Link as A, Box as LiveBox } from "@livepeer/design-system";
import { Container, Box } from "@theme-ui/components";
import Button from "../../../components/Site/Button";
import { PortableText } from "@portabletext/react";
import Link from "next/link";

<<<<<<< HEAD
function CustomLinkResolver({ button }) {
  const { url } = button;

  return (
    <Link
      style={{ textDecoration: "none" }}
      href={url.external ?? url.internal.slug.current ?? "/"}
      target={url.blank ? "_blank" : "_self"}
      passHref>
      <Button
        small
        variant="blue"
        css={{
          bc: "#0A5CD8",
          fontSize: 20,
          fontWeight: 500,
          borderRadius: "$1",
          px: "6px",
          py: 0,
          mt: 16,
          textDecoration: "none",
          "&:hover": {
            textDecoration: "none",
          },
          "@bp2": {
            fontSize: 34,
            px: "4px",
            py: "2px",
          },
        }}>
        {button.buttonText}
      </Button>
    </Link>
  );
}

export default function OffsetPortableText({
  title,
  portableTextRaw,
  buttons,
}) {
=======
export default function OffsetPortableText({ title, portableText }) {
>>>>>>> 41fcfda6
  return (
    <>
      <Box sx={{ position: "relative" }}>
        <Container>
          <Box
            sx={{
              display: "grid",
              gridTemplateColumns: ["1fr", "1fr 1fr"],
              paddingY: "96px",
              maxWidth: "1600px",
              marginLeft: "auto",
              marginRight: "auto",
            }}>
            <Box></Box>
            <Box sx={{ paddingX: ["16px", "50px"], zIndex: 1 }}>
              <LiveBox
                css={{
                  fontSize: 32,
                  fontWeight: 600,
                  lineHeight: 1,
                  mb: 32,
                  letterSpacing: "0px",
                  "@bp1": {
                    fontSize: 40,
                    letterSpacing: "-1px",
                  },
                  "@bp2": {
                    fontSize: 50,
                    letterSpacing: "-2px",
                  },
                  "@bp3": {
                    fontSize: 58,
                    letterSpacing: "-4px",
                  },
                }}>
                {title}
              </LiveBox>
<<<<<<< HEAD
              {portableTextRaw && <PortableText value={portableTextRaw} />}
=======
              {/* <Text>
                Why do video apps using decentralized storage have super high
                churn rates? It’s because most of them do not use a service to
                process video. This means that the end user experience is
                generally a video buffering.
              </Text>

              <Text>
                Decentralized storage is not optimized for video streaming.
                Building with decentralized storage and Livepeer Studio creates
                the optimal video viewing experience.
              </Text> */}
              {portableText && <PortableText value={portableText} />}
              <a
                href="https://lvpr.link/dStorage"
                style={{ textDecoration: "none" }}>
                <Button
                  small
                  variant="blue"
                  css={{
                    bc: "#0A5CD8",
                    fontSize: 20,
                    fontWeight: 500,
                    borderRadius: "$1",
                    px: "6px",
                    py: 0,
                    mt: 16,
                    textDecoration: "none",
>>>>>>> 41fcfda6

              {buttons && (
                <Box sx={{ display: "grid", gap: "0.5em" }}>
                  {Array.isArray(buttons) &&
                    buttons.map((button) => (
                      <CustomLinkResolver button={button} key={button._key} />
                    ))}
                </Box>
              )}
            </Box>
          </Box>
        </Container>
        <Box
          sx={{
            display: "grid",
            gridTemplateColumns: "1fr 1fr",
            position: "absolute",
            width: "100%",
            height: "100%",
            left: 0,
            top: 0,
          }}>
          <Box
            sx={{
              background: [
                `repeating-linear-gradient(
            90deg,
            transparent,
            transparent 20px,
            #66677450 20px,
            #66677450 21px
          );`,
                `repeating-linear-gradient(
            90deg,
            transparent,
            transparent 20px,
            #666774 20px,
            #666774 21px
          );`,
              ],
            }}></Box>
        </Box>
      </Box>
    </>
  );
}<|MERGE_RESOLUTION|>--- conflicted
+++ resolved
@@ -4,7 +4,6 @@
 import { PortableText } from "@portabletext/react";
 import Link from "next/link";
 
-<<<<<<< HEAD
 function CustomLinkResolver({ button }) {
   const { url } = button;
 
@@ -41,14 +40,7 @@
   );
 }
 
-export default function OffsetPortableText({
-  title,
-  portableTextRaw,
-  buttons,
-}) {
-=======
-export default function OffsetPortableText({ title, portableText }) {
->>>>>>> 41fcfda6
+export default function OffsetPortableText({ title, portableText, buttons }) {
   return (
     <>
       <Box sx={{ position: "relative" }}>
@@ -86,38 +78,7 @@
                 }}>
                 {title}
               </LiveBox>
-<<<<<<< HEAD
-              {portableTextRaw && <PortableText value={portableTextRaw} />}
-=======
-              {/* <Text>
-                Why do video apps using decentralized storage have super high
-                churn rates? It’s because most of them do not use a service to
-                process video. This means that the end user experience is
-                generally a video buffering.
-              </Text>
-
-              <Text>
-                Decentralized storage is not optimized for video streaming.
-                Building with decentralized storage and Livepeer Studio creates
-                the optimal video viewing experience.
-              </Text> */}
               {portableText && <PortableText value={portableText} />}
-              <a
-                href="https://lvpr.link/dStorage"
-                style={{ textDecoration: "none" }}>
-                <Button
-                  small
-                  variant="blue"
-                  css={{
-                    bc: "#0A5CD8",
-                    fontSize: 20,
-                    fontWeight: 500,
-                    borderRadius: "$1",
-                    px: "6px",
-                    py: 0,
-                    mt: 16,
-                    textDecoration: "none",
->>>>>>> 41fcfda6
 
               {buttons && (
                 <Box sx={{ display: "grid", gap: "0.5em" }}>
