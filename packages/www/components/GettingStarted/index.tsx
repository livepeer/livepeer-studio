import {
  Heading,
  Accordion,
  AccordionTrigger,
  AccordionItem,
  AccordionContent,
  Text,
  Button,
  Box,
  Flex,
  Link as A,
} from "@livepeer/design-system";
import Link from "next/link";
import { ArrowRightIcon, ArrowTopRightIcon } from "@radix-ui/react-icons";
<<<<<<< HEAD
import useProject from "hooks/use-project";
=======
import { getBrandName } from "lib/utils";
>>>>>>> a55ccc19

const GettingStarted = ({ firstName = "" }) => {
  const { appendProjectId } = useProject();
  return (
    <>
      <Heading size="2" css={{ letterSpacing: "0", fontWeight: 600, mb: "$4" }}>
        Welcome to {getBrandName()}
        {firstName && `, ${firstName}`}
      </Heading>
      <Box css={{ bc: "$panel" }}>
        <Accordion
          placeholder="Getting Started"
          type="single"
          defaultValue="accordion-one">
          <AccordionItem value="accordion-one">
            <AccordionTrigger
              placeholder="upload video accordion"
              css={{ color: "$primary12" }}>
              <Text size="4" css={{ color: "inherit" }}>
                Upload your first video
              </Text>
            </AccordionTrigger>
            <AccordionContent>
              <Box>
                <Text
                  variant="neutral"
                  size="3"
                  css={{ mb: "$3", lineHeight: "23px" }}>
                  Upload a video asset for on-demand playback.
                </Text>
              </Box>
              <Flex align="center" gap={2}>
<<<<<<< HEAD
                <Link href={appendProjectId("/assets")} passHref legacyBehavior>
=======
                <Link href="/assets" passHref legacyBehavior>
>>>>>>> a55ccc19
                  <Button
                    variant="primary"
                    css={{
                      display: "inline-flex",
                      cursor: "default",
                      ai: "center",
                    }}
                    size="2">
                    <Box css={{ mr: "$1" }}>Upload your first video</Box>
                  </Button>
                </Link>
                <Link
                  href="https://docs.livepeer.org/guides/developing/upload-a-video-asset"
                  passHref
                  legacyBehavior>
                  <Button
                    as="a"
                    target="_blank"
                    rel="noopener noreferrer"
                    css={{
                      display: "inline-flex",
                      cursor: "default",
                      ai: "center",
                    }}
                    size="2">
                    <Box css={{ mr: "$1" }}>See the developer guide</Box>
                    <ArrowTopRightIcon />
                  </Button>
                </Link>
              </Flex>
            </AccordionContent>
          </AccordionItem>
          <AccordionItem value="accordion-two">
            <AccordionTrigger
              placeholder="Create your first livestream"
              css={{ color: "$primary12" }}>
              <Text size="4" css={{ color: "inherit" }}>
                Create your first livestream
              </Text>
            </AccordionTrigger>
            <AccordionContent>
              <Box>
                <Text
                  variant="neutral"
                  size="3"
                  css={{ mb: "$3", lineHeight: "23px" }}>
                  Generate a stream key to use in your favorite broadcasting
                  software.
                </Text>
              </Box>
              <Flex align="center" gap={2}>
<<<<<<< HEAD
                <Link
                  href={appendProjectId("/streams")}
                  passHref
                  legacyBehavior>
=======
                <Link href="/streams" passHref legacyBehavior>
>>>>>>> a55ccc19
                  <Button
                    variant="primary"
                    css={{
                      display: "inline-flex",
                      cursor: "default",
                      ai: "center",
                    }}
                    size="2">
                    <Box css={{ mr: "$1" }}>Create your first livestream</Box>
                  </Button>
                </Link>
                <Link
                  href="https://docs.livepeer.org/guides/developing/create-a-livestream"
                  passHref
                  legacyBehavior>
                  <Button
                    as="a"
                    target="_blank"
                    rel="noopener noreferrer"
                    css={{
                      display: "inline-flex",
                      cursor: "default",
                      ai: "center",
                    }}
                    size="2">
                    <Box css={{ mr: "$1" }}>See the developer guide</Box>
                    <ArrowTopRightIcon />
                  </Button>
                </Link>
              </Flex>
            </AccordionContent>
          </AccordionItem>
          <AccordionItem value="accordion-three">
            <AccordionTrigger
              placeholder="Integrate with your app"
              css={{ color: "$primary12" }}>
              <Text size="4" css={{ color: "inherit" }}>
                Integrate with your app
              </Text>
            </AccordionTrigger>
            <AccordionContent>
              <Text
                variant="neutral"
                size="3"
                css={{ mb: "$3", lineHeight: "23px" }}>
                Create an API key and start coding.
              </Text>
              <Flex align="center" gap={2}>
                <Link
                  href={appendProjectId("/developers/api-keys")}
                  passHref
                  legacyBehavior>
                  <Button
                    variant="primary"
                    css={{
                      display: "inline-flex",
                      cursor: "default",
                      ai: "center",
                    }}
                    size="2">
                    <Box css={{ mr: "$1" }}>Generate an API Key</Box>
                  </Button>
                </Link>
                <Link
                  href="https://docs.livepeer.org/guides/developing/quickstart"
                  passHref
                  legacyBehavior>
                  <Button
                    as="a"
                    target="_blank"
                    rel="noopener noreferrer"
                    css={{
                      display: "inline-flex",
                      cursor: "default",
                      ai: "center",
                    }}
                    size="2">
                    <Box css={{ mr: "$1" }}>See the developer guide</Box>
                    <ArrowTopRightIcon />
                  </Button>
                </Link>
              </Flex>
            </AccordionContent>
          </AccordionItem>
        </Accordion>
      </Box>
    </>
  );
};

export default GettingStarted;<|MERGE_RESOLUTION|>--- conflicted
+++ resolved
@@ -12,11 +12,8 @@
 } from "@livepeer/design-system";
 import Link from "next/link";
 import { ArrowRightIcon, ArrowTopRightIcon } from "@radix-ui/react-icons";
-<<<<<<< HEAD
 import useProject from "hooks/use-project";
-=======
 import { getBrandName } from "lib/utils";
->>>>>>> a55ccc19
 
 const GettingStarted = ({ firstName = "" }) => {
   const { appendProjectId } = useProject();
@@ -49,11 +46,7 @@
                 </Text>
               </Box>
               <Flex align="center" gap={2}>
-<<<<<<< HEAD
                 <Link href={appendProjectId("/assets")} passHref legacyBehavior>
-=======
-                <Link href="/assets" passHref legacyBehavior>
->>>>>>> a55ccc19
                   <Button
                     variant="primary"
                     css={{
@@ -105,14 +98,10 @@
                 </Text>
               </Box>
               <Flex align="center" gap={2}>
-<<<<<<< HEAD
                 <Link
                   href={appendProjectId("/streams")}
                   passHref
                   legacyBehavior>
-=======
-                <Link href="/streams" passHref legacyBehavior>
->>>>>>> a55ccc19
                   <Button
                     variant="primary"
                     css={{
