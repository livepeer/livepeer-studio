--- conflicted
+++ resolved
@@ -55,13 +55,8 @@
         emptyState={makeEmptyState(createDialogState)}
         selectAction={makeSelectAction("Delete", deleteDialogState.onOn)}
         createAction={makeCreateAction(
-<<<<<<< HEAD
           "Create signing key",
-          createDialogState.onOn
-=======
-          "Create signing Key",
           createDialogState.onOn,
->>>>>>> bd525fc1
         )}
       />
 
