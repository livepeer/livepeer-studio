--- conflicted
+++ resolved
@@ -28,11 +28,7 @@
 } from "components/Dashboard/Table/cells/streams-table";
 import { dateSort, stringSort } from "components/Dashboard/Table/sorts";
 import { SortTypeArgs } from "components/Dashboard/Table/types";
-<<<<<<< HEAD
-import { QuestionMarkIcon, ArrowRightIcon } from "@radix-ui/react-icons";
-import CreateStream from "./CreateStream";
 import useSWR from "swr";
-=======
 import CreateStream from "components/Dashboard/CreateStream";
 import Delete from "./Delete";
 import {
@@ -40,7 +36,6 @@
   PlusIcon,
   ArrowRightIcon,
 } from "@radix-ui/react-icons";
->>>>>>> 14d24454
 
 type ProfileProps = {
   id: string;
@@ -164,11 +159,7 @@
   status: string;
 };
 
-<<<<<<< HEAD
-const page = 0;
-=======
 const pageSize = 3;
->>>>>>> 14d24454
 
 const StreamsTable = ({
   title = "Streams",
@@ -179,12 +170,9 @@
 }) => {
   const [deleteModal, setDeleteModal] = useState(false);
   const [selectedStreams, setSelectedStreams] = useState([]);
-<<<<<<< HEAD
-=======
   const [streams, setStreams] = useState([]);
   const [pageNumber, setPageNumber] = useState(0);
   const [onUnselect, setOnUnselect] = useState();
->>>>>>> 14d24454
   const { getStreams, deleteStream, deleteStreams, getBroadcasters } = useApi();
   const { onDone, stringifiedFilters } = useTableFilters();
 
@@ -192,20 +180,6 @@
     setDeleteModal(false);
   }, []);
 
-<<<<<<< HEAD
-=======
-  const isVisible = usePageVisibility();
-
-  useEffect(() => {
-    if (!isVisible) {
-      return;
-    }
-    getStreams(userId)
-      .then((streams) => setStreams(streams))
-      .catch((err) => console.error(err)); // todo: surface this
-  }, [userId]);
-
->>>>>>> 14d24454
   const columns: Column<StreamsTableData>[] = useMemo(
     () => [
       {
@@ -244,10 +218,10 @@
     []
   );
 
-  const { data } = useSWR([page, stringifiedFilters], async () => {
+  const { data } = useSWR([pageNumber, stringifiedFilters], async () => {
     const streams = await getStreams(userId, {
-      page,
-      pageSize: 2,
+      pageSize,
+      page: pageNumber,
       filters: stringifiedFilters,
     });
     return streams.map((stream) => {
@@ -286,8 +260,6 @@
     [data]
   );
 
-<<<<<<< HEAD
-=======
   const slicedData = useMemo(() => {
     if (!data) return;
     return data
@@ -303,12 +275,6 @@
     setPageNumber((prev) => prev - 1);
   }, []);
 
-  const handleApplyFilter: ApplyFilterHandler = useCallback((filters) => {
-    // TODO apply filters
-    console.log(filters);
-  }, []);
-
->>>>>>> 14d24454
   return (
     <Box
       css={{
@@ -393,11 +359,7 @@
       <Box css={{ mb: "$5" }}>
         <Table
           columns={columns}
-<<<<<<< HEAD
-          data={data ?? []}
-=======
           data={slicedData}
->>>>>>> 14d24454
           rowSelection="all"
           onRowSelectionChange={handleRowSelectionChange}
           initialSortBy={[{ id: "created", desc: true }]}
