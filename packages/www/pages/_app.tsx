--- conflicted
+++ resolved
@@ -23,12 +23,9 @@
 import "../css/tailwind.css";
 import { DEFAULT_THEME } from "../lib/theme";
 import SEO from "../next-seo.config";
-<<<<<<< HEAD
 import { Toaster } from "sonner";
-=======
 import { ProjectProvider } from "context/ProjectContext";
 import useSyncProjectId from "hooks/use-project";
->>>>>>> c0412a33
 
 const queryClient = new QueryClient();
 
@@ -124,24 +121,8 @@
             dark: "dark-theme-green",
             light: "light-theme-green",
           }}>
-<<<<<<< HEAD
-          <SnackbarProvider>
-            <QueryClientProvider client={queryClient}>
-              <ApiProvider>
-                <AnalyzerProvider>
-                  <LivepeerConfig theme={livepeerTheme} client={livepeerClient}>
-                    <DefaultSeo {...SEO} />
-                    <Component {...pageProps} />
-                    <Toaster />
-                  </LivepeerConfig>
-                </AnalyzerProvider>
-              </ApiProvider>
-            </QueryClientProvider>
-          </SnackbarProvider>
-=======
           <ProjectProvider>
             <SyncProjectId />
-
             <SnackbarProvider>
               <QueryClientProvider client={queryClient}>
                 <ApiProvider>
@@ -151,13 +132,13 @@
                       client={livepeerClient}>
                       <DefaultSeo {...SEO} />
                       <Component {...pageProps} />
+                      <Toaster />
                     </LivepeerConfig>
                   </AnalyzerProvider>
                 </ApiProvider>
               </QueryClientProvider>
             </SnackbarProvider>
           </ProjectProvider>
->>>>>>> c0412a33
         </ThemeProvider>
       </DesignSystemProvider>
     </>
