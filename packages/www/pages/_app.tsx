import App from "next/app";
import Head from "next/head";
import { DefaultSeo } from "next-seo";
import { IdProvider } from "@radix-ui/react-id";
import SEO from "../next-seo.config";
import { ApiProvider } from "../hooks/use-api";
import "shaka-player/dist/controls.css"; /* Shaka player CSS import */
import "../css/shaka.css";
<<<<<<< HEAD
=======
import "../css/algolia-docsearch.css";
import "keen-slider/keen-slider.min.css";

>>>>>>> f3ae7d99
export default class MyApp extends App {
  render() {
    const { Component, pageProps }: any = this.props;

    return (
      <>
        <Head>
          <link
            href="https://fonts.googleapis.com/css2?family=Fira+Code&display=swap"
            rel="stylesheet"
          />
          <title>Live Video Transcoding - Livepeer.com</title>
          <meta
            name="viewport"
            content="width=device-width, initial-scale=1.0"
          />
          <link
            href="https://fonts.googleapis.com/css2?family=Inter:wght@400;500;600;700;800"
            rel="stylesheet"
          />
        </Head>
        <ApiProvider>
          <DefaultSeo {...SEO} />
          <Component {...pageProps} />
        </ApiProvider>
      </>
    );
  }
}<|MERGE_RESOLUTION|>--- conflicted
+++ resolved
@@ -6,12 +6,9 @@
 import { ApiProvider } from "../hooks/use-api";
 import "shaka-player/dist/controls.css"; /* Shaka player CSS import */
 import "../css/shaka.css";
-<<<<<<< HEAD
-=======
 import "../css/algolia-docsearch.css";
 import "keen-slider/keen-slider.min.css";
 
->>>>>>> f3ae7d99
 export default class MyApp extends App {
   render() {
     const { Component, pageProps }: any = this.props;
