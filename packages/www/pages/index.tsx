/**
 * This page is solely for the purpose of redirecting user to their default project
 *
 * If user has a default project, redirect to that project, else redirect to the first project (default project)
 */

import { useApi, useLoggedIn } from "hooks";
import { useRouter } from "next/router";
import React, { useEffect } from "react";
import { useQuery } from "react-query";
import { useProjectContext } from "context/ProjectContext";

export default function Dashboard() {
  const { push } = useRouter();
  const { getProjects } = useApi();
  const { setProjectId, projectId } = useProjectContext();
  const { data: projects } = useQuery("projects", getProjects);

<<<<<<< HEAD
=======
import { useLoggedIn, useApi } from "hooks";
import { Dashboard as Content } from "content";

const Dashboard = () => {
  const { user, verifyEmail, getUserProduct } = useApi();
  const { emailValid } = user;

  const [loading, setLoading] = useState(false);
  const product = getUserProduct(user);
  const showPromo = user.disabled;
  const [openSnackbar] = useSnackbar();

  const resendVerificationEmail = async () => {
    setLoading(true);
    const res = await verifyEmail(user.email);
    setLoading(false);

    if (res.errors) {
      openSnackbar(`Errors: ${res.errors.join(", ")}`);
    } else {
      openSnackbar(
        `We've sent you a link to verify your email. Please check your inbox at ${user.email}`,
      );
    }
  };

  return (
    <Box css={{ p: "$6" }}>
      {!emailValid && (
        <Banner
          title="Verify your email"
          description="Verify your account with a link via email."
          button={
            <Button
              variant="primary"
              as="a"
              size="2"
              css={{ cursor: "default" }}
              onClick={() => resendVerificationEmail()}>
              {loading && (
                <Spinner
                  css={{
                    color: "$hiContrast",
                    width: 16,
                    height: 16,
                    mr: "$2",
                  }}
                />
              )}
              Resend the verification email
            </Button>
          }
          css={{ mb: "$3" }}
        />
      )}
      {showPromo && (
        <Banner
          title="Upgrade"
          description="Your free tier usage limit has been reached or we were unable to process your payment. Upgrade to our Growth or Scale plans or update your payment method to continue using Livepeer Studio."
          button={
            <Link href="/dashboard/billing/plans" passHref legacyBehavior>
              <Button
                variant="primary"
                as="a"
                size="2"
                css={{ cursor: "default" }}>
                Upgrade
              </Button>
            </Link>
          }
          css={{ mb: "$7" }}
        />
      )}
      <Box css={{ mb: "$9" }}>
        <GettingStarted firstName={user?.firstName} />
      </Box>
      <Box css={{ mb: "100px" }}>
        <UsageSummary />
      </Box>
      <Box css={{ mb: "$8" }}>
        <StreamsTable
          title="Streams"
          hideFilters={true}
          userId={user.id}
          pageSize={5}
          tableId="dashboardStreamsTable"
          viewAll="/dashboard/streams"
        />
      </Box>
    </Box>
  );
};

const DashboardPage = () => {
>>>>>>> 0a130f45
  useLoggedIn();

  useEffect(() => {
    push(`/settings/projects`);
  }, []);
  return <div />;
}<|MERGE_RESOLUTION|>--- conflicted
+++ resolved
@@ -12,107 +12,7 @@
 
 export default function Dashboard() {
   const { push } = useRouter();
-  const { getProjects } = useApi();
-  const { setProjectId, projectId } = useProjectContext();
-  const { data: projects } = useQuery("projects", getProjects);
 
-<<<<<<< HEAD
-=======
-import { useLoggedIn, useApi } from "hooks";
-import { Dashboard as Content } from "content";
-
-const Dashboard = () => {
-  const { user, verifyEmail, getUserProduct } = useApi();
-  const { emailValid } = user;
-
-  const [loading, setLoading] = useState(false);
-  const product = getUserProduct(user);
-  const showPromo = user.disabled;
-  const [openSnackbar] = useSnackbar();
-
-  const resendVerificationEmail = async () => {
-    setLoading(true);
-    const res = await verifyEmail(user.email);
-    setLoading(false);
-
-    if (res.errors) {
-      openSnackbar(`Errors: ${res.errors.join(", ")}`);
-    } else {
-      openSnackbar(
-        `We've sent you a link to verify your email. Please check your inbox at ${user.email}`,
-      );
-    }
-  };
-
-  return (
-    <Box css={{ p: "$6" }}>
-      {!emailValid && (
-        <Banner
-          title="Verify your email"
-          description="Verify your account with a link via email."
-          button={
-            <Button
-              variant="primary"
-              as="a"
-              size="2"
-              css={{ cursor: "default" }}
-              onClick={() => resendVerificationEmail()}>
-              {loading && (
-                <Spinner
-                  css={{
-                    color: "$hiContrast",
-                    width: 16,
-                    height: 16,
-                    mr: "$2",
-                  }}
-                />
-              )}
-              Resend the verification email
-            </Button>
-          }
-          css={{ mb: "$3" }}
-        />
-      )}
-      {showPromo && (
-        <Banner
-          title="Upgrade"
-          description="Your free tier usage limit has been reached or we were unable to process your payment. Upgrade to our Growth or Scale plans or update your payment method to continue using Livepeer Studio."
-          button={
-            <Link href="/dashboard/billing/plans" passHref legacyBehavior>
-              <Button
-                variant="primary"
-                as="a"
-                size="2"
-                css={{ cursor: "default" }}>
-                Upgrade
-              </Button>
-            </Link>
-          }
-          css={{ mb: "$7" }}
-        />
-      )}
-      <Box css={{ mb: "$9" }}>
-        <GettingStarted firstName={user?.firstName} />
-      </Box>
-      <Box css={{ mb: "100px" }}>
-        <UsageSummary />
-      </Box>
-      <Box css={{ mb: "$8" }}>
-        <StreamsTable
-          title="Streams"
-          hideFilters={true}
-          userId={user.id}
-          pageSize={5}
-          tableId="dashboardStreamsTable"
-          viewAll="/dashboard/streams"
-        />
-      </Box>
-    </Box>
-  );
-};
-
-const DashboardPage = () => {
->>>>>>> 0a130f45
   useLoggedIn();
 
   useEffect(() => {
