--- conflicted
+++ resolved
@@ -13,11 +13,8 @@
 You can manually create streams, and directly use broadasting software like [OBS](https://obsproject.com/) to broadcast into the streams.
 
 
-<<<<<<< HEAD
 ##### [Livepeer API](/docs/livepeer-api/create-api-key)
-=======
-### Livepeer API
->>>>>>> a12fc011
+
 
 If you are creating a live streaming platform or app, the Livepeer API will best meet your needs.
 
