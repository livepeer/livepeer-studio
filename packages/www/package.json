{
  "private": true,
  "name": "@livepeer.studio/www",
  "version": "0.19.0",
  "scripts": {
    "prepare": "cd ../api && yarn run prepare",
    "dev": "next",
    "dev:staging": "NEXT_PUBLIC_USE_STAGING_ENDPOINT=true yarn dev",
    "build": "next build",
    "static": "STATIC_BUILD=true NEXT_PUBLIC_EXPORT=true next build",
    "start": "next start -p 3012",
    "postbuild": "next-sitemap",
    "type-check": "tsc --pretty --noEmit",
    "docker:build": "docker build $(printf ' -t livepeerci/www:%s' ${DOCKER_TAGS:-master}) -f Dockerfile ../..",
    "analyze-bundle": "ANALYZE=true yarn build"
  },
  "main": "server.js",
  "license": "MIT",
  "dependencies": {
    "@emotion/core": "^10.0.17",
    "@emotion/react": "^11.4.0",
    "@emotion/styled": "^10.0.23",
    "@june-so/analytics-next": "^2.0.0",
    "@livepeer.studio/api": "^0.19.0",
    "@livepeer/design-system": "1.1.0",
    "@livepeer/react": "^3.1.9",
    "@mdx-js/loader": "^1.6.16",
    "@mdx-js/mdx": "^1.6.16",
    "@mdx-js/react": "^1.6.16",
    "@mdx-js/tag": "^0.20.3",
    "@next/mdx": "^9.5.2",
    "@radix-ui/react-accordion": "^0.1.7-rc.7",
    "@radix-ui/react-collapsible": "^0.1.6",
    "@radix-ui/react-icons": "^1.1.1",
    "@radix-ui/react-switch": "^0.0.13",
    "@radix-ui/themes": "^1.1.2",
    "@segment/snippet": "^4.9.0",
    "@sentry/nextjs": "^7.26.0",
    "@stitches/react": "^1.2.8",
    "@stripe/react-stripe-js": "^1.4.1",
    "@stripe/stripe-js": "^1.8.0",
    "@theme-ui/components": "0.3.1",
    "class-variance-authority": "^0.7.0",
    "clsx": "^2.1.1",
    "date-fns": "^2.16.1",
    "eslint-config-next": "^13.0.2",
    "eventsource": "^1.1.0",
    "filenamify": "^4.3.0",
    "lazysizes": "^5.2.0",
    "lodash.omit": "^4.5.0",
    "moment": "^2.24.0",
    "mux-embed": "^4.15.0",
    "next": "^14.2.4",
    "next-compose-plugins": "^2.2.0",
    "next-mdx": "^0.6.0",
    "next-seo": "^4.4.0",
    "next-sitemap": "^2.5.20",
    "next-themes": "^0.2.0",
    "numeral": "^2.0.6",
    "raw-loader": "^4.0.1",
    "react": "^18.2.0",
    "react-collapsible": "^2.8.3",
    "react-copy-to-clipboard": "^5.0.2",
    "react-credit-cards": "^0.8.3",
    "react-dom": "^18.2.0",
    "react-dropzone": "^14.2.3",
    "react-google-recaptcha-v3": "^1.9.7",
    "react-hook-form": "^6.9.0",
    "react-hotjar": "^3.0.1",
    "react-icons": "^4.11.0",
    "react-json-pretty": "^2.2.0",
    "react-query": "^3.18.1",
    "react-reveal": "^1.2.2",
    "react-table": "^7.7.0",
    "react-tooltip": "^5.26.4",
    "react-use-mailchimp-signup": "^2.0.2",
    "reactour": "^1.18.0",
    "recharts": "^2.0.7",
    "rehype-parse": "^7.0.1",
    "remark-emoji": "^2.1.0",
<<<<<<< HEAD
    "sonner": "^1.5.0",
=======
    "sass": "^1.77.6",
>>>>>>> c0412a33
    "styled-components": "^6.1.11",
    "tailwind-merge": "^2.3.0",
    "theme-ui": "0.3.1",
    "tus-js-client": "^3.0.1",
    "uuid": "^8.3.2"
  },
  "devDependencies": {
    "@babel/core": "^7.7.7",
    "@babel/plugin-transform-react-jsx": "7.8.3",
    "@next/bundle-analyzer": "^13.0.2",
    "@svgr/webpack": "^6.5.1",
    "@types/eventsource": "^1.1.7",
    "@types/numeral": "^2.0.2",
    "@types/react-table": "^7.0.5",
    "@types/segment-analytics": "^0.0.32",
    "@types/theme-ui": "0.3.1",
    "autoprefixer": "^10.4.19",
    "babel-plugin-import-graphql": "^2.7.0",
    "duplicate-package-checker-webpack-plugin": "^3.0.0",
    "lint-staged": "^9.5.0",
    "postcss": "^8.4.38",
    "prettier": "^2.0.5",
    "react-test-renderer": "^16.12.0",
    "tailwindcss": "^3.4.4",
    "typescript": "4.5.5"
  },
  "bin": "server.js"
}<|MERGE_RESOLUTION|>--- conflicted
+++ resolved
@@ -78,11 +78,8 @@
     "recharts": "^2.0.7",
     "rehype-parse": "^7.0.1",
     "remark-emoji": "^2.1.0",
-<<<<<<< HEAD
     "sonner": "^1.5.0",
-=======
     "sass": "^1.77.6",
->>>>>>> c0412a33
     "styled-components": "^6.1.11",
     "tailwind-merge": "^2.3.0",
     "theme-ui": "0.3.1",
