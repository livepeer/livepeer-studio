import { parse as parsePath } from 'path'
import { parse as parseQS } from 'querystring'
import { parse as parseUrl } from 'url'
import { authMiddleware } from '../middleware'
import { validatePost } from '../middleware'
<<<<<<< HEAD
import Router from 'express/lib/router'
=======
import { Router } from 'express'
import { makeNextHREF } from './helpers'
>>>>>>> 53914a90
import logger from '../logger'
import uuid from 'uuid/v4'
import wowzaHydrate from './wowza-hydrate'
import path from 'path'

const app = Router()

app.get('/:userId', authMiddleware({ admin: true }), async (req, res) => {
  let limit = req.query.limit
  let cursor = req.query.cursor
  logger.info(`cursor params ${cursor}, limit ${limit}`)

  const objStoreIds = await req.store.getPropertyIds(
    `objectstoresuserId/${req.params.userId}`,
    cursor,
    limit,
  )

  const objStores = []
  for (let i = 0; i < objStoreIds.length; i++) {
    const objStore = await req.store.get(`objectstores/${objStoreIds[i]}`)
    if (objStore) {
      objStores.push(objStore)
    }
  }

  res.status(200)

  if (objStores.length > 0) {
    res.links({ next: makeNextHREF(req, objStoreIds.cursor) })
  }

  res.json(objStores)
})

app.get('/:userId/:id', authMiddleware({}), async (req, res) => {
  const { id, userId } = req.params
<<<<<<< HEAD
  const os = await req.store.get(`objectstores/${userId}/${id}`)
  if (!os) {
    res.status(404)
    return res.json({ errors: ['not found'] })
=======
  const objStoreIds = await req.store.getPropertyIds(
    `objectstoresuserId/${userId}`,
  )

  if (objStoreIds.includes(id)) {
    const objStore = await req.store.get(`objectstores/${id}`)

    if (req.user.admin !== true && req.user.id !== objStore.userId) {
      res.status(403)
      res.json({
        errors: ['user can only request information on their own object stores'],
      })
    } else {
      res.status(200)
      res.json(objStore)
    }
>>>>>>> 53914a90
  }
  if (!req.user.id !== os.userId) {
    console.log(`"${req.user.id}" !== "${os.userId}"`)
    console.log(req.user.id instanceof String, os.userId instanceof String)
    console.log(typeof req.user.id, typeof os.userId)
    res.status(403)
    return res.json({ errors: ['forbidden'] })
  }
  const secureOS = { ...os, credentials: null }
  res.status(200)
  res.json(secureOS)
})

app.post(
  '/',
  authMiddleware({}),
  validatePost('objectstores'),
  async (req, res) => {
    const id = uuid()

    await req.store.create({
      id: id,
      credentials: req.body.credentials,
      path: req.body.path,
      userId: req.user.id,
      type: req.body.type,
      kind: `objectstores`,
    })

    const store = await req.store.get(`objectstores/${id}`)

    if (store) {
      res.status(201)
      res.json(store)
    } else {
      res.status(403)
      res.json({errors: ['store not created']})
    }
  },
)

export default app<|MERGE_RESOLUTION|>--- conflicted
+++ resolved
@@ -3,12 +3,8 @@
 import { parse as parseUrl } from 'url'
 import { authMiddleware } from '../middleware'
 import { validatePost } from '../middleware'
-<<<<<<< HEAD
 import Router from 'express/lib/router'
-=======
-import { Router } from 'express'
 import { makeNextHREF } from './helpers'
->>>>>>> 53914a90
 import logger from '../logger'
 import uuid from 'uuid/v4'
 import wowzaHydrate from './wowza-hydrate'
@@ -46,12 +42,6 @@
 
 app.get('/:userId/:id', authMiddleware({}), async (req, res) => {
   const { id, userId } = req.params
-<<<<<<< HEAD
-  const os = await req.store.get(`objectstores/${userId}/${id}`)
-  if (!os) {
-    res.status(404)
-    return res.json({ errors: ['not found'] })
-=======
   const objStoreIds = await req.store.getPropertyIds(
     `objectstoresuserId/${userId}`,
   )
@@ -62,24 +52,15 @@
     if (req.user.admin !== true && req.user.id !== objStore.userId) {
       res.status(403)
       res.json({
-        errors: ['user can only request information on their own object stores'],
+        errors: [
+          'user can only request information on their own object stores',
+        ],
       })
     } else {
       res.status(200)
       res.json(objStore)
     }
->>>>>>> 53914a90
   }
-  if (!req.user.id !== os.userId) {
-    console.log(`"${req.user.id}" !== "${os.userId}"`)
-    console.log(req.user.id instanceof String, os.userId instanceof String)
-    console.log(typeof req.user.id, typeof os.userId)
-    res.status(403)
-    return res.json({ errors: ['forbidden'] })
-  }
-  const secureOS = { ...os, credentials: null }
-  res.status(200)
-  res.json(secureOS)
 })
 
 app.post(
@@ -105,7 +86,7 @@
       res.json(store)
     } else {
       res.status(403)
-      res.json({errors: ['store not created']})
+      res.json({ errors: ['store not created'] })
     }
   },
 )
