--- conflicted
+++ resolved
@@ -8,12 +8,8 @@
 import { NotFoundError } from "@cloudflare/kv-asset-handler";
 import { DBSession } from "../store/db";
 import Table from "../store/table";
-<<<<<<< HEAD
-import { User } from "../schema/types";
-=======
-import { Asset, Stream } from "../schema/types";
+import { Asset, Stream, User } from "../schema/types";
 import { isExperimentSubject } from "../store/experiment-table";
->>>>>>> a7410461
 
 // This should be compatible with the Mist format: https://gist.github.com/iameli/3e9d20c2b7f11365ea8785c5a8aa6aa6
 type PlaybackInfo = {
@@ -108,15 +104,9 @@
       stream.isActive ? 1 : 0
     );
   }
-<<<<<<< HEAD
-  const assetUrl = await getAssetPlaybackUrl(config, ingest, id, user);
-  if (assetUrl) {
-    return newPlaybackInfo("vod", assetUrl);
-=======
   const asset = await getAssetPlaybackUrl(config, ingest, id);
   if (asset) {
     return newPlaybackInfo("vod", asset.playbackUrl, asset.playbackPolicy);
->>>>>>> a7410461
   }
 
   const recordingUrl =
