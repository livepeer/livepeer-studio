import { authorizer } from "../middleware";
import { validatePost } from "../middleware";
import { Request, RequestHandler, Router, Response } from "express";
import jwt, { JwtPayload } from "jsonwebtoken";
import { v4 as uuid } from "uuid";
import {
  Server as TusServer,
  EVENTS as TUS_EVENTS,
  Upload as TusUpload,
} from "@tus/server";
import { S3Store as TusS3Store } from "@tus/s3-store";
import { FileStore as TusFileStore } from "@tus/file-store";
import _ from "lodash";
import {
  makeNextHREF,
  parseFilters,
  parseOrder,
  getS3PresignedUrl,
  toStringValues,
  pathJoin,
  getObjectStoreS3Config,
  reqUseReplica,
  isValidBase64,
  mapInputCreatorId,
} from "./helpers";
import { db } from "../store";
import sql from "sql-template-strings";
import {
  ForbiddenError,
  UnprocessableEntityError,
  NotFoundError,
  BadRequestError,
  InternalServerError,
  UnauthorizedError,
  NotImplementedError,
} from "../store/errors";
import httpProxy from "http-proxy";
import { generateUniquePlaybackId } from "./generate-keys";
import {
  Asset,
  AssetPatchPayload,
  ExportTaskParams,
  IpfsFileInfo,
  NewAssetPayload,
  ObjectStore,
  PlaybackPolicy,
  Task,
} from "../schema/types";
import { WithID } from "../store/types";
import Queue from "../store/queue";
import { taskScheduler, ensureQueueCapacity } from "../task/scheduler";
import os from "os";
import {
  ensureExperimentSubject,
  isExperimentSubject,
} from "../store/experiment-table";
import { CliArgs } from "../parse-cli";
import mung from "express-mung";

const app = Router();

function catalystPipelineStrategy(req: Request) {
  let { catalystPipelineStrategy } = req.body as NewAssetPayload;
  if (!req.user.admin && !req.user.isTestUser) {
    catalystPipelineStrategy = undefined;
  }
  return catalystPipelineStrategy;
}

function isPrivatePlaybackPolicy(playbackPolicy: PlaybackPolicy) {
  if (!playbackPolicy) {
    return false;
  }
  if (playbackPolicy.type === "public") {
    return false;
  }
  return true;
}

const secondaryStorageExperiment = "secondary-vod-storage";

async function defaultObjectStoreId(
  { config, body, user }: Request,
  isOldPipeline?: boolean
): Promise<string> {
  if (isOldPipeline) {
    return config.vodObjectStoreId;
  }

  if (isPrivatePlaybackPolicy(body.playbackPolicy)) {
    return config.vodCatalystPrivateAssetsObjectStoreId;
  }

  const secondaryStorageEnabled = await isExperimentSubject(
    secondaryStorageExperiment,
    user.id
  );
  const secondaryObjectStoreId =
    secondaryStorageEnabled && config.secondaryVodObjectStoreId;
  return (
    secondaryObjectStoreId ||
    config.vodCatalystObjectStoreId ||
    config.vodObjectStoreId
  );
}

export function assetEncryptionWithoutKey(
  encryption: NewAssetPayload["encryption"]
) {
  if (!encryption) {
    return encryption;
  }
  return {
    ...encryption,
    key: "***",
  };
}

function cleanAssetTracks(asset: WithID<Asset>) {
  return !asset.videoSpec
    ? asset
    : {
        ...asset,
        videoSpec: {
          ...asset.videoSpec,
          tracks: undefined,
        },
      };
}

function anyMatchesRegexOrPrefix(
  arr: (string | RegExp)[],
  value: string
): boolean {
  for (const item of arr) {
    if (item instanceof RegExp && item.test(value)) {
      return true;
    }
    if (typeof item === "string" && value.startsWith(item)) {
      return true;
    }
  }
  return false;
}

function parseUrlToDStorageUrl(
  url: string,
  { trustedIpfsGateways, trustedArweaveGateways }: CliArgs
): string {
  const urlObj = new URL(url);
  const path = urlObj.pathname;

  let pathElements = path.split("/");
  if (pathElements.length > 0 && pathElements[0] === "") {
    pathElements = pathElements.slice(1);
  }

  const isIpfs = pathElements.length >= 2 && pathElements[0] === "ipfs";
  if (isIpfs) {
    const isTrusted = anyMatchesRegexOrPrefix(trustedIpfsGateways, url);
    if (!isTrusted) {
      return null;
    }

    const cidPath = pathElements.slice(1).join("/");
    return `ipfs://${cidPath}`;
  }

  const isArweave =
    pathElements.length >= 1 &&
    anyMatchesRegexOrPrefix(trustedArweaveGateways, url);
  if (isArweave) {
    const txIdPath = pathElements.join("/");
    return `ar://${txIdPath}`;
  }

  return null;
}

async function validateAssetPayload(
  id: string,
  playbackId: string,
  userId: string,
  createdAt: number,
  defaultObjectStoreId: string,
  config: CliArgs,
  payload: NewAssetPayload,
  source: Asset["source"]
): Promise<WithID<Asset>> {
  if (payload.objectStoreId) {
    const os = await getActiveObjectStore(payload.objectStoreId);
    if (os.userId !== userId) {
      throw new ForbiddenError(
        `the provided object store is not owned by user`
      );
    }
  }

  // Validate playbackPolicy on creation to generate resourceId & check if unifiedAccessControlConditions is present when using lit_signing_condition
  const playbackPolicy = await validateAssetPlaybackPolicy(
    payload,
    playbackId,
    userId,
    createdAt
  );

  // Transform IPFS and Arweave gateway URLs into native protocol URLs
  if (source.type === "url") {
    const dStorageUrl = parseUrlToDStorageUrl(source.url, config);

    if (dStorageUrl) {
      source = {
        type: "url",
        url: dStorageUrl,
        gatewayUrl: source.url,
      };
    }
  }

  return {
    id,
    playbackId,
    userId,
    createdAt,
    status: {
      phase: source.type === "directUpload" ? "uploading" : "waiting",
      updatedAt: createdAt,
    },
    name: payload.name,
    source,
    staticMp4: payload.staticMp4,
    creatorId: mapInputCreatorId(payload.creatorId),
    playbackPolicy,
    objectStoreId: payload.objectStoreId || defaultObjectStoreId,
    storage: storageInputToState(payload.storage),
  };
}

async function validateAssetPlaybackPolicy(
  { playbackPolicy, objectStoreId, encryption }: Partial<NewAssetPayload>,
  playbackId: string,
  userId: string,
  createdAt: number
) {
  if (isPrivatePlaybackPolicy(playbackPolicy) && objectStoreId) {
    throw new ForbiddenError(`private assets cannot use custom object store`);
  }

  if (playbackPolicy?.type === "lit_signing_condition") {
    await ensureExperimentSubject("lit-signing-condition", userId);

    if (!playbackPolicy.unifiedAccessControlConditions) {
      throw new UnprocessableEntityError(
        `playbackPolicy.unifiedAccessControlConditions is required when using lit_signing_condition`
      );
    }
    if (!playbackPolicy?.resourceId) {
      playbackPolicy.resourceId = {
        baseUrl: "playback.livepeer.studio",
        path: `/gate/${playbackId}`,
        orgId: "livepeer",
        role: "",
        extraData: `createdAt=${createdAt}`,
      };
    }
  }
  if (playbackPolicy?.type === "webhook") {
    let webhook = await db.webhook.get(playbackPolicy.webhookId);
    if (!webhook || webhook.deleted) {
      throw new BadRequestError(
        `webhook ${playbackPolicy.webhookId} not found`
      );
    }
    if (webhook.userId !== userId) {
      throw new BadRequestError(
        `webhook ${playbackPolicy.webhookId} not found`
      );
    }
  }
  if (encryption?.encryptedKey) {
    if (!playbackPolicy) {
      throw new BadRequestError(
        `a playbackPolicy is required when using encryption`
      );
    }
  }
  return playbackPolicy;
}

async function getActiveObjectStore(id: string) {
  const os = await db.objectStore.get(id);
  if (!os || os.deleted || os.disabled) {
    throw new Error("Object store not found or disabled");
  }
  return os;
}

export type StaticPlaybackInfo = {
  playbackUrl: string;
  size: number;
  height: number;
  width: number;
  bitrate: number;
};

export function getStaticPlaybackInfo(
  asset: WithID<Asset>,
  os: ObjectStore
): StaticPlaybackInfo[] {
  return (asset.files ?? [])
    .filter((f) => f.type === "static_transcoded_mp4")
    .map((f) => ({
      playbackUrl: pathJoin(os.publicUrl, asset.playbackId, f.path),
      size: f.spec?.size,
      height: f.spec?.height,
      width: f.spec?.width,
      bitrate: f.spec?.bitrate,
    }))
    .sort((a, b) => b.bitrate - a.bitrate);
}

export function getPlaybackUrl(
  ingest: string,
  asset: WithID<Asset>,
  os: ObjectStore
): string {
  if (asset.playbackRecordingId) {
    return pathJoin(
      ingest,
      "recordings",
      asset.playbackRecordingId,
      "index.m3u8"
    );
  }
  const catalystManifest = asset.files?.find(
    (f) => f.type === "catalyst_hls_manifest"
  );
  if (catalystManifest) {
    return pathJoin(os.publicUrl, asset.playbackId, catalystManifest.path);
  }
  return undefined;
}

function getDownloadUrl(
  { vodObjectStoreId }: Request["config"],
  ingest: string,
  asset: WithID<Asset>,
  os: ObjectStore
): string {
  if (asset.source?.type === "recording" && !asset.playbackRecordingId) {
    // Recording V2
    const staticPlaybackInfos = getStaticPlaybackInfo(asset, os);
    if (staticPlaybackInfos.length > 0) {
      return staticPlaybackInfos[0].playbackUrl;
    }
  }

  const base =
    os.id !== vodObjectStoreId ? os.publicUrl : pathJoin(ingest, "asset");
  const source = asset.files?.find((f) => f.type === "source_file");
  if (source) {
    return pathJoin(base, asset.playbackId, source.path);
  }
  return pathJoin(base, asset.playbackId, "video");
}

export async function withPlaybackUrls(
  config: CliArgs,
  ingest: string,
  asset: WithID<Asset>,
  os?: ObjectStore
): Promise<WithID<Asset>> {
  if (asset.files?.length < 1) {
    // files is only set when playback is available
    return asset;
  }
  try {
    os = os || (await getActiveObjectStore(asset.objectStoreId));
  } catch (err) {
    console.error("Error getting asset object store", err);
    return asset;
  }
  return {
    ...asset,
    ...(asset.status.phase === "ready" && {
      downloadUrl: getDownloadUrl(config, ingest, asset, os),
    }),
    playbackUrl: getPlaybackUrl(ingest, asset, os),
  };
}

export function withIpfsUrls<T extends Partial<IpfsFileInfo>>(
  gatewayUrl: string,
  ipfs: T
): T {
  if (!ipfs?.cid) {
    return ipfs;
  }
  return {
    ...ipfs,
    url: `ipfs://${ipfs.cid}`,
    gatewayUrl: pathJoin(gatewayUrl, ipfs.cid),
  };
}

function assetWithIpfsUrls(
  gatewayUrl: string,
  asset: WithID<Asset>
): WithID<Asset> {
  if (!asset?.storage?.ipfs?.cid) {
    return asset;
  }
  return _.merge({}, asset, {
    storage: {
      ipfs: {
        ...withIpfsUrls(gatewayUrl, asset.storage.ipfs),
        nftMetadata: withIpfsUrls(gatewayUrl, asset.storage.ipfs.nftMetadata),
      },
    },
  });
}

function storageInputToState(
  input: NewAssetPayload["storage"]
): Asset["storage"] {
  if (typeof input?.ipfs === "undefined") {
    return undefined;
  }

  let { ipfs } = input;
  if (typeof ipfs === "boolean" || !ipfs) {
    ipfs = { spec: ipfs ? {} : null };
  } else if (typeof ipfs.spec === "undefined") {
    ipfs = { spec: {} };
  }
  return { ...input, ipfs };
}

export async function createAsset(asset: WithID<Asset>, queue: Queue) {
  asset = await db.asset.create(asset);
  await queue.publishWebhook("events.asset.created", {
    type: "webhook_event",
    id: uuid(),
    timestamp: asset.createdAt,
    event: "asset.created",
    userId: asset.userId,
    payload: {
      asset: {
        id: asset.id,
        snapshot: asset,
      },
    },
  });
  return asset;
}

async function reconcileAssetStorage(
  { taskScheduler, config }: Request,
  asset: WithID<Asset>,
  newStorage: Asset["storage"],
  task?: WithID<Task>
): Promise<Asset["storage"]> {
  let { storage } = asset;
  const ipfsParamsEq = _.isEqual(
    newStorage.ipfs?.spec,
    storage?.ipfs?.spec ?? null
  );
  if ("ipfs" in newStorage && !ipfsParamsEq) {
    let newSpec = newStorage.ipfs?.spec;
    if (!newSpec) {
      throw new BadRequestError("Cannot remove asset from IPFS");
    }
    if (!task) {
      await ensureQueueCapacity(config, asset.userId);

      task = await taskScheduler.createAndScheduleTask(
        "export",
        { export: { ipfs: newSpec } },
        asset
      );
    }
    storage = {
      ...storage,
      ipfs: {
        ...storage?.ipfs,
        spec: newSpec,
      },
      status: {
        phase: "waiting",
        tasks: {
          ...storage?.status?.tasks,
          pending: task.id,
        },
      },
    };
  }
  return storage;
}

async function genUploadUrl(
  playbackId: string,
  objectStoreId: string,
  jwtSecret: string,
  aud: string
) {
  const uploadedObjectKey = `directUpload/${playbackId}`;
  const os = await getActiveObjectStore(objectStoreId);

  const presignedUrl = await getS3PresignedUrl(os, uploadedObjectKey);
  const uploadToken = jwt.sign({ playbackId, presignedUrl, aud }, jwtSecret, {
    algorithm: "HS256",
  });

  const osPublicUrl = new URL(os.publicUrl);
  osPublicUrl.pathname = pathJoin(osPublicUrl.pathname, uploadedObjectKey);
  const downloadUrl = osPublicUrl.toString();

  return { uploadedObjectKey, uploadToken, downloadUrl };
}

function parseUploadUrl(
  signedUploadUrl: string,
  jwtSecret: string,
  audience: string
) {
  let urlJwt: JwtPayload;
  let uploadUrl: string;
  try {
    urlJwt = jwt.verify(signedUploadUrl, jwtSecret, {
      audience,
    }) as JwtPayload;
    uploadUrl = urlJwt.presignedUrl;
  } catch (err) {
    throw new ForbiddenError(`Invalid signed upload URL: ${err}`);
  }
  const { playbackId } = urlJwt;
  return { playbackId, uploadUrl };
}

export async function toExternalAsset(
  a: WithID<Asset>,
  config: CliArgs,
  details = false,
  isAdmin = false
) {
  const { ipfsGatewayUrl, ingest: ingestsConfig } = config;
  // Not sure why the ingests config was originally made an array and not a
  // single object, but we always configure it as a single element array on
  // deployments. So we always grab only the first element here.
  const ingest = ingestsConfig[0]?.base;

  a = await withPlaybackUrls(config, ingest, a);
  a = assetWithIpfsUrls(ipfsGatewayUrl, a);
  if (isAdmin) {
    return a;
  }
  a = db.asset.cleanWriteOnlyResponse(a) as WithID<Asset>;
  if (!details) {
    a = cleanAssetTracks(a);
  }

  return a;
}

app.use(
  mung.jsonAsync(async function cleanWriteOnlyResponses(
    data: WithID<Asset>[] | WithID<Asset> | { asset: WithID<Asset> },
    req
  ) {
    const { details } = toStringValues(req.query);
    const toExternalAssetFunc = (a: Asset) =>
      toExternalAsset(a, req.config, !!details, req.user.admin);

    if (Array.isArray(data)) {
      return Promise.all(data.map(toExternalAssetFunc));
    }
    if ("id" in data) {
      return toExternalAssetFunc(data);
    }
    if ("asset" in data) {
      return {
        ...data,
        asset: await toExternalAssetFunc(data.asset),
      };
    }
    return data;
  })
);

const fieldsMap = {
  id: `asset.ID`,
  name: { val: `asset.data->>'name'`, type: "full-text" },
  objectStoreId: `asset.data->>'objectStoreId'`,
  createdAt: { val: `asset.data->'createdAt'`, type: "int" },
  updatedAt: { val: `asset.data->'status'->'updatedAt'`, type: "int" },
  userId: `asset.data->>'userId'`,
  playbackId: `asset.data->>'playbackId'`,
  playbackRecordingId: `asset.data->>'playbackRecordingId'`,
  phase: `asset.data->'status'->>'phase'`,
  "user.email": { val: `users.data->>'email'`, type: "full-text" },
  cid: `asset.data->'storage'->'ipfs'->>'cid'`,
  nftMetadataCid: `asset.data->'storage'->'ipfs'->'nftMetadata'->>'cid'`,
  sourceUrl: `asset.data->'source'->>'url'`,
} as const;

app.get("/", authorizer({}), async (req, res) => {
  let { limit, cursor, all, allUsers, order, filters, count, cid, ...otherQs } =
    toStringValues(req.query);
  const fieldFilters = _(otherQs)
    .pick("playbackId", "sourceUrl", "phase")
    .map((v, k) => ({ id: k, value: decodeURIComponent(v) }))
    .value();
  if (isNaN(parseInt(limit))) {
    limit = undefined;
  }
  if (!order) {
    order = "updatedAt-true,createdAt-true";
  }

  const query = [
    ...parseFilters(fieldsMap, filters),
    ...parseFilters(fieldsMap, JSON.stringify(fieldFilters)),
  ];

  if (cid) {
    const ipfsUrl = `ipfs://${cid}`;
    query.push(
      sql`(asset.data->'storage'->'ipfs'->>'cid' = ${cid} OR asset.data->'source'->>'url' = ${ipfsUrl})`
    );
  }

  if (!req.user.admin || !all || all === "false") {
    query.push(sql`asset.data->>'deleted' IS NULL`);
  }

  let output: WithID<Asset>[];
  let newCursor: string;
  if (req.user.admin && allUsers && allUsers !== "false") {
    let fields =
      " asset.id as id, asset.data as data, users.id as usersId, users.data as usersdata";
    if (count) {
      fields = fields + ", count(*) OVER() AS count";
    }
    const from = `asset left join users on asset.data->>'userId' = users.id`;
    [output, newCursor] = await db.asset.find(query, {
      limit,
      cursor,
      fields,
      from,
      order: parseOrder(fieldsMap, order),
      process: ({ data, usersdata, count: c }) => {
        if (count) {
          res.set("X-Total-Count", c);
        }
        return {
          ...data,
          user: db.user.cleanWriteOnlyResponse(usersdata),
        };
      },
    });
  } else {
    query.push(sql`asset.data->>'userId' = ${req.user.id}`);

    let fields = " asset.id as id, asset.data as data";
    if (count) {
      fields = fields + ", count(*) OVER() AS count";
    }
    [output, newCursor] = await db.asset.find(query, {
      limit,
      cursor,
      fields,
      order: parseOrder(fieldsMap, order),
      process: ({ data, count: c }) => {
        if (count) {
          res.set("X-Total-Count", c);
        }
        return data;
      },
    });
  }

  res.status(200);
  if (output.length > 0 && newCursor) {
    res.links({ next: makeNextHREF(req, newCursor) });
  }

  return res.json(output);
});

app.get("/:id", authorizer({}), async (req, res) => {
  const asset = await db.asset.get(req.params.id, {
    useReplica: reqUseReplica(req),
  });
  if (!asset || asset.deleted) {
    throw new NotFoundError(`Asset not found`);
  }

  if (req.user.admin !== true && req.user.id !== asset.userId) {
    throw new ForbiddenError(
      "user can only request information on their own assets"
    );
  }

  res.json(asset);
});

app.post(
  "/:id/export",
  authorizer({}),
  validatePost("export-task-params"),
  async (req, res) => {
    const assetId = req.params.id;
    const asset = await db.asset.get(assetId);
    if (!asset) {
      throw new NotFoundError(`Asset not found with id ${assetId}`);
    }

    if (asset.status.phase !== "ready") {
      res.status(412);
      return res.json({ errors: ["asset is not ready to be exported"] });
    }
    if (req.user.id !== asset.userId) {
      throw new ForbiddenError(`User can only export their own assets`);
    }

    await ensureQueueCapacity(req.config, req.user.id);

    const params = req.body as ExportTaskParams;
    const task = await req.taskScheduler.createAndScheduleTask(
      "export",
      { export: params },
      asset
    );

    if ("ipfs" in params && !params.ipfs?.pinata) {
      // TODO: Make this unsupported. PATCH should be the only way to change asset storage.
      console.warn(
        `Deprecated export to IPFS API used. userId=${req.user.id} assetId=${assetId}`
      );

      const storage = await reconcileAssetStorage(
        req,
        asset,
        { ipfs: { spec: params.ipfs } },
        task
      );
      await req.taskScheduler.updateAsset(asset, { storage });
    }

    res.status(201);
    res.json({ task });
  }
);

const uploadWithUrlHandler: RequestHandler = async (req, res) => {
  let { url, encryption } = req.body as NewAssetPayload;
  if (!url) {
    return res.status(422).json({
      errors: [`Must provide a "url" field for the asset contents`],
    });
  }
  if (encryption) {
    if (encryption.encryptedKey) {
      if (!isValidBase64(encryption.encryptedKey)) {
        return res.status(422).json({
          errors: [`"encryptedKey" must be valid base64`],
        });
      }
    }
  }

  const id = uuid();
  const playbackId = await generateUniquePlaybackId(id);
  const newAsset = await validateAssetPayload(
    id,
    playbackId,
    req.user.id,
    Date.now(),
    await defaultObjectStoreId(req),
    req.config,
    req.body,
    { type: "url", url, encryption: assetEncryptionWithoutKey(encryption) }
  );
  const dupAsset = await db.asset.findDuplicateUrlUpload(url, req.user.id);
  if (dupAsset) {
    const [task] = await db.task.find({ outputAssetId: dupAsset.id });
    if (!task.length) {
      console.error("Found asset with no task", dupAsset);
      // proceed as a regular new asset
    } else {
      // return the existing asset and task, as if created now, with a slightly
      // different status code (200, not 201). Should be transparent to clients.
      res.status(200).json({ asset: dupAsset, task: { id: task[0].id } });
      return;
    }
  }

  await ensureQueueCapacity(req.config, req.user.id);

  const asset = await createAsset(newAsset, req.queue);
  const task = await req.taskScheduler.createAndScheduleTask(
    "upload",
    {
      upload: {
        url,
        catalystPipelineStrategy: catalystPipelineStrategy(req),
        encryption,
      },
    },
    undefined,
    asset
  );

  res.status(201);
  res.json({ asset, task: { id: task.id } });
};

app.post(
  "/upload/url",
  authorizer({}),
  validatePost("new-asset-payload"),
  uploadWithUrlHandler
);
// TODO: Remove this at some point. Registered only for backward compatibility.
app.post(
  "/import",
  authorizer({}),
  validatePost("new-asset-payload"),
  uploadWithUrlHandler
);

<<<<<<< HEAD
=======
// /:id/transcode and /transcode routes registered right below
const transcodeAssetHandler: RequestHandler = async (req, res) => {
  if (!req.params?.id && !req.body.assetId) {
    // called from the old `/api/asset/transcode` endpoint
    throw new BadRequestError(
      "Missing `assetId` payload field of the input asset"
    );
  }
  if (req.params?.id && req.body.assetId) {
    // called from the new `/api/asset/:assetId/transcode` endpoint
    throw new BadRequestError(
      "Field `assetId` is not allowed in payload when included in the URL"
    );
  }
  const assetId = req.params?.id || req.body.assetId;

  const inputAsset = await db.asset.get(assetId);
  if (!inputAsset) {
    throw new NotFoundError(`asset not found`);
  }

  const id = uuid();
  const playbackId = await generateUniquePlaybackId(id);
  let outputAsset = await validateAssetPayload(
    id,
    playbackId,
    req.user.id,
    Date.now(),
    await defaultObjectStoreId(req, true), // transcode only in old pipeline for now
    req.config,
    {
      name: req.body.name ?? inputAsset.name,
    },
    { type: "transcode", inputAssetId: inputAsset.id }
  );
  outputAsset.sourceAssetId = inputAsset.sourceAssetId ?? inputAsset.id;

  await ensureQueueCapacity(req.config, req.user.id);
  outputAsset = await createAsset(outputAsset, req.queue);

  const task = await req.taskScheduler.createAndScheduleTask(
    "transcode",
    {
      transcode: {
        profile: req.body.profile,
      },
    },
    inputAsset,
    outputAsset
  );
  res.status(201);
  res.json({ asset: outputAsset, task: { id: task.id } });
};
app.post(
  "/:id/transcode",
  authorizer({}),
  validatePost("transcode-asset-payload"),
  transcodeAssetHandler
);
// TODO: Remove this at some point. Registered only for backward compatibility.
app.post(
  "/transcode",
  authorizer({}),
  validatePost("transcode-asset-payload"),
  transcodeAssetHandler
);

>>>>>>> 0b9b4903
app.post(
  "/request-upload",
  authorizer({}),
  validatePost("new-asset-payload"),
  async (req, res) => {
    const id = uuid();
    let playbackId = await generateUniquePlaybackId(id);

    const { vodObjectStoreId, jwtSecret, jwtAudience } = req.config;
    const { encryption } = req.body as NewAssetPayload;
    if (encryption) {
      if (encryption.encryptedKey) {
        if (!isValidBase64(encryption.encryptedKey)) {
          return res.status(422).json({
            errors: [`encryptedKey must be valid base64`],
          });
        }
      }
    }

    let asset = await validateAssetPayload(
      id,
      playbackId,
      req.user.id,
      Date.now(),
      await defaultObjectStoreId(req),
      req.config,
      req.body,
      {
        type: "directUpload",
        encryption: assetEncryptionWithoutKey(encryption),
      }
    );

    const { uploadToken, downloadUrl } = await genUploadUrl(
      playbackId,
      vodObjectStoreId,
      jwtSecret,
      jwtAudience
    );

    const ingests = await req.getIngest();
    if (!ingests.length) {
      res.status(501);
      return res.json({ errors: ["Ingest not configured"] });
    }
    const baseUrl = ingests[0].origin;
    const url = `${baseUrl}/api/asset/upload/direct?token=${uploadToken}`;
    const tusEndpoint = `${baseUrl}/api/asset/upload/tus?token=${uploadToken}`;

    // we check for enqueued tasks when starting an upload, but uploads
    // themselves don't count towards the limit. this should be relatvely fine
    // as direct uploads will also need a lot of effort from callers to upload
    // the files, so the risk is much smaller.
    await ensureQueueCapacity(req.config, req.user.id);
    asset = await createAsset(asset, req.queue);

    const task = await req.taskScheduler.createTask(
      "upload",
      {
        upload: {
          url: downloadUrl,
          catalystPipelineStrategy: catalystPipelineStrategy(req),
          encryption,
        },
      },
      null,
      asset
    );

    res.json({ url, tusEndpoint, asset, task: { id: task.id } });
  }
);

let tusServer: TusServer;

export const setupTus = async (objectStoreId: string): Promise<void> => {
  tusServer = await createTusServer(objectStoreId);
};

async function createTusServer(objectStoreId: string) {
  const os = await getActiveObjectStore(objectStoreId);
  const s3config = await getObjectStoreS3Config(os);
  const datastore = new TusS3Store({
    partSize: 8 * 1024 * 1024,
    s3ClientConfig: s3config,
  });
  const tusServer = new TusServer({
    datastore,
    path: "/upload/tus",
    namingFunction,
    respectForwardedHeaders: true,
  });
  tusServer.on(TUS_EVENTS.POST_FINISH, onTusUploadComplete(false));
  return tusServer;
}

export const setupTestTus = async (): Promise<void> => {
  tusServer = await createTestTusServer();
};

async function createTestTusServer() {
  const datastore = new TusFileStore({
    directory: os.tmpdir(),
  });
  const tusTestServer = new TusServer({
    datastore: datastore,
    path: "/upload/tus",
    namingFunction: (req: Request) =>
      req.res.getHeader("livepeer-playback-id").toString(),
    respectForwardedHeaders: true,
  });

  tusTestServer.on(TUS_EVENTS.POST_FINISH, onTusUploadComplete(true));
  return tusTestServer;
}

const namingFunction = (req: Request) => {
  const playbackId = req.res.getHeader("livepeer-playback-id").toString();
  if (!playbackId) {
    throw new InternalServerError("Missing playbackId in response headers");
  }
  return `directUpload/${playbackId}`;
};

const onTusUploadComplete =
  (isTest: boolean) => async (req: Request, res: Response, file: TusUpload) => {
    const playbackId = isTest ? file.id : file.id.split("/")[1]; // `directUpload/${playbackId}`
    await onUploadComplete(playbackId);
  };

const onUploadComplete = async (playbackId: string) => {
  try {
    const { task, asset } = await getPendingAssetAndTask(playbackId);
    await taskScheduler.scheduleTask(task);
    await db.asset.update(asset.id, {
      status: {
        phase: "waiting",
        updatedAt: Date.now(),
      },
    });
  } catch (err) {
    console.error(
      `error processing upload complete playbackId=${playbackId} err=`,
      err
    );
  }
};

const getPendingAssetAndTask = async (playbackId: string) => {
  const asset = await db.asset.getByPlaybackId(playbackId, {
    useReplica: false,
  });
  if (!asset) {
    throw new NotFoundError(`asset not found`);
  } else if (asset.status.phase !== "uploading") {
    throw new UnprocessableEntityError(`asset has already been uploaded`);
  }

  const tasks = await db.task.find(
    { outputAssetId: asset.id },
    { useReplica: false }
  );
  if (!tasks?.length || !tasks[0]?.length) {
    throw new NotFoundError(`task not found`);
  }
  const task = tasks[0][0];
  if (task.status?.phase !== "pending") {
    throw new UnprocessableEntityError(`asset has already been uploaded`);
  }
  return { asset, task };
};

app.use("/upload/tus/*", async (req, res, next) => {
  if (!tusServer) {
    throw new NotImplementedError("Tus server not configured");
  }
  return next();
});

app.post("/upload/tus", async (req, res) => {
  const uploadToken = req.query.token?.toString();
  if (!uploadToken) {
    throw new UnauthorizedError(
      "Missing uploadToken metadata from /request-upload API"
    );
  }

  const { jwtSecret, jwtAudience } = req.config;
  const { playbackId } = parseUploadUrl(uploadToken, jwtSecret, jwtAudience);
  await getPendingAssetAndTask(playbackId);
  // TODO: Consider updating asset name from metadata?
  res.setHeader("livepeer-playback-id", playbackId);
  return tusServer.handle(req, res);
});

app.all("/upload/tus/*", (req, res) => {
  return tusServer.handle(req, res);
});

app.put("/upload/direct", async (req, res) => {
  const {
    query: { token },
    config: { jwtSecret, jwtAudience },
  } = req;
  const { uploadUrl, playbackId } = parseUploadUrl(
    token?.toString(),
    jwtSecret,
    jwtAudience
  );

  // ensure upload exists and is pending
  await getPendingAssetAndTask(playbackId);

  var proxy = httpProxy.createProxyServer({});
  proxy.on("end", async function (proxyReq, _, res) {
    if (res.statusCode == 200) {
      // TODO: Find a way to return the task in the response
      await onUploadComplete(playbackId);
    } else {
      console.log(
        `assetUpload: Proxy upload to s3 on url ${uploadUrl} failed with status code: ${res.statusCode}`
      );
    }
  });

  proxy.web(req, res, {
    target: uploadUrl,
    changeOrigin: true,
    ignorePath: true,
  });
});

app.delete("/:id", authorizer({}), async (req, res) => {
  const { id } = req.params;
  const asset = await db.asset.get(id);
  if (!asset) {
    throw new NotFoundError(`Asset not found`);
  }
  if (!req.user.admin && req.user.id !== asset.userId) {
    throw new ForbiddenError(`users may only delete their own assets`);
  }
  await req.taskScheduler.deleteAsset(asset);
  res.status(204);
  res.end();
});

app.patch(
  "/:id",
  authorizer({}),
  validatePost("asset-patch-payload"),
  async (req, res) => {
    // these are the only updateable fields
    let {
      name,
      playbackPolicy,
      storage: storageInput,
      creatorId,
    } = req.body as AssetPatchPayload;

    // update a specific asset
    const { id } = req.params;
    const asset = await db.asset.get(id);
    if (!asset || (asset.userId !== req.user.id && !req.user.admin)) {
      throw new NotFoundError(`asset not found`);
    } else if (asset.status.phase !== "ready") {
      throw new UnprocessableEntityError(`asset is not ready`);
    }

    let storage = storageInputToState(storageInput);
    if (storage) {
      storage = await reconcileAssetStorage(req, asset, storage);
    }

    if (
      playbackPolicy &&
      asset.playbackPolicy?.type === "lit_signing_condition"
    ) {
      const sameResourceId = _.isEqual(
        playbackPolicy.resourceId,
        asset.playbackPolicy.resourceId
      );
      if (playbackPolicy.type !== "lit_signing_condition" || !sameResourceId) {
        throw new UnprocessableEntityError(
          `cannot update playback policy from lit_signing_condition nor change the resource ID`
        );
      }
    }

    if (playbackPolicy) {
      if (
        isPrivatePlaybackPolicy(playbackPolicy) !==
        isPrivatePlaybackPolicy(asset.playbackPolicy)
      ) {
        throw new UnprocessableEntityError(
          `cannot update playback policy from private to public or vice versa`
        );
      }

      playbackPolicy = await validateAssetPlaybackPolicy(
        { playbackPolicy },
        asset.playbackId,
        asset.userId,
        asset.createdAt
      );
    }

    await req.taskScheduler.updateAsset(asset, {
      name,
      storage,
      playbackPolicy,
      creatorId: mapInputCreatorId(creatorId),
    });
    const updated = await db.asset.get(id, { useReplica: false });
    res.status(200).json(updated);
  }
);

// TODO: create migration API to parse and migrate gateway URL of existing
// assets in the DB.

app.post(
  "/migrate/dstorage-urls",
  authorizer({ anyAdmin: true }),
  async (req, res) => {
    // parse limit from querystring
    const limit = parseInt(req.query.limit?.toString() || "1000");
    const urlPrefix = req.query.urlPrefix?.toString() || "https://arweave.net/";
    const urlLike = req.query.urlLike?.toString() || urlPrefix + "%";
    const from = req.query.from?.toString();

    const [assets] = await db.asset.find(
      [
        sql`data->'source'->>'url' LIKE ${urlLike}`,
        ...(!from ? [] : [sql`data->'source'->>'url' > ${from}`]),
      ],
      { limit, order: parseOrder(fieldsMap, "sourceUrl-false") }
    );

    let tasks: Promise<WithID<Asset>>[] = [];
    let results: WithID<Asset>[] = [];
    let last: string;
    for (const asset of assets) {
      if (asset.source.type !== "url") {
        continue;
      }

      // Transform IPFS and Arweave gateway URLs into native protocol URLs
      const url = (last = asset.source.url);
      const dStorageUrl = parseUrlToDStorageUrl(url, req.config);

      if (dStorageUrl) {
        const source = {
          type: "url",
          url: dStorageUrl,
          gatewayUrl: url,
        } as const;

        tasks.push(
          db.asset
            .update(asset.id, { source })
            .then(() => db.asset.get(asset.id))
        );
      }

      if (tasks.length >= 3) {
        results = results.concat(await Promise.all(tasks));
        tasks = [];
      }
    }
    if (tasks.length > 0) {
      results = results.concat(await Promise.all(tasks));
    }

    res.status(200).json({
      migrated: results.length,
      total: assets.length,
      last,
      assets: results.map(({ id, playbackId, source }) => ({
        id,
        playbackId,
        source,
      })),
    });
  }
);

export default app;<|MERGE_RESOLUTION|>--- conflicted
+++ resolved
@@ -829,76 +829,6 @@
   uploadWithUrlHandler
 );
 
-<<<<<<< HEAD
-=======
-// /:id/transcode and /transcode routes registered right below
-const transcodeAssetHandler: RequestHandler = async (req, res) => {
-  if (!req.params?.id && !req.body.assetId) {
-    // called from the old `/api/asset/transcode` endpoint
-    throw new BadRequestError(
-      "Missing `assetId` payload field of the input asset"
-    );
-  }
-  if (req.params?.id && req.body.assetId) {
-    // called from the new `/api/asset/:assetId/transcode` endpoint
-    throw new BadRequestError(
-      "Field `assetId` is not allowed in payload when included in the URL"
-    );
-  }
-  const assetId = req.params?.id || req.body.assetId;
-
-  const inputAsset = await db.asset.get(assetId);
-  if (!inputAsset) {
-    throw new NotFoundError(`asset not found`);
-  }
-
-  const id = uuid();
-  const playbackId = await generateUniquePlaybackId(id);
-  let outputAsset = await validateAssetPayload(
-    id,
-    playbackId,
-    req.user.id,
-    Date.now(),
-    await defaultObjectStoreId(req, true), // transcode only in old pipeline for now
-    req.config,
-    {
-      name: req.body.name ?? inputAsset.name,
-    },
-    { type: "transcode", inputAssetId: inputAsset.id }
-  );
-  outputAsset.sourceAssetId = inputAsset.sourceAssetId ?? inputAsset.id;
-
-  await ensureQueueCapacity(req.config, req.user.id);
-  outputAsset = await createAsset(outputAsset, req.queue);
-
-  const task = await req.taskScheduler.createAndScheduleTask(
-    "transcode",
-    {
-      transcode: {
-        profile: req.body.profile,
-      },
-    },
-    inputAsset,
-    outputAsset
-  );
-  res.status(201);
-  res.json({ asset: outputAsset, task: { id: task.id } });
-};
-app.post(
-  "/:id/transcode",
-  authorizer({}),
-  validatePost("transcode-asset-payload"),
-  transcodeAssetHandler
-);
-// TODO: Remove this at some point. Registered only for backward compatibility.
-app.post(
-  "/transcode",
-  authorizer({}),
-  validatePost("transcode-asset-payload"),
-  transcodeAssetHandler
-);
-
->>>>>>> 0b9b4903
 app.post(
   "/request-upload",
   authorizer({}),
