openapi: 3.1.0
paths:
  /api/generate/text-to-image:
    post:
      tags:
        - generate
      summary: Text To Image
      description: Generate images from text prompts.
      operationId: genTextToImage
      requestBody:
        content:
          application/json:
            schema:
              $ref: '#/components/schemas/TextToImageParams'
        required: true
      responses:
        '200':
          description: Successful Response
          content:
            application/json:
              schema:
                $ref: '#/components/schemas/ImageResponse'
                x-speakeasy-name-override: data
        '400':
          description: Bad Request
          content:
            application/json:
              schema:
                oneOf:
                  - $ref: '#/components/schemas/HTTPError'
                  - $ref: '#/components/schemas/studio-api-error'
        '401':
          description: Unauthorized
          content:
            application/json:
              schema:
                oneOf:
                  - $ref: '#/components/schemas/HTTPError'
                  - $ref: '#/components/schemas/studio-api-error'
        '422':
          description: Validation Error
          content:
            application/json:
              schema:
                oneOf:
                  - $ref: '#/components/schemas/HTTPValidationError'
                  - $ref: '#/components/schemas/studio-api-error'
        '500':
          description: Internal Server Error
          content:
            application/json:
              schema:
                oneOf:
                  - $ref: '#/components/schemas/HTTPError'
                  - $ref: '#/components/schemas/studio-api-error'
        default:
          description: Error
          content:
            application/json:
              schema:
                $ref: '#/components/schemas/studio-api-error'
      x-speakeasy-name-override: textToImage
  /api/generate/image-to-image:
    post:
      tags:
        - generate
      summary: Image To Image
      description: Apply image transformations to a provided image.
      operationId: genImageToImage
      requestBody:
        content:
          multipart/form-data:
            schema:
              $ref: '#/components/schemas/Body_genImageToImage'
        required: true
      responses:
        '200':
          description: Successful Response
          content:
            application/json:
              schema:
                $ref: '#/components/schemas/ImageResponse'
                x-speakeasy-name-override: data
        '400':
          description: Bad Request
          content:
            application/json:
              schema:
                oneOf:
                  - $ref: '#/components/schemas/HTTPError'
                  - $ref: '#/components/schemas/studio-api-error'
        '401':
          description: Unauthorized
          content:
            application/json:
              schema:
                oneOf:
                  - $ref: '#/components/schemas/HTTPError'
                  - $ref: '#/components/schemas/studio-api-error'
        '422':
          description: Validation Error
          content:
            application/json:
              schema:
                oneOf:
                  - $ref: '#/components/schemas/HTTPValidationError'
                  - $ref: '#/components/schemas/studio-api-error'
        '500':
          description: Internal Server Error
          content:
            application/json:
              schema:
                oneOf:
                  - $ref: '#/components/schemas/HTTPError'
                  - $ref: '#/components/schemas/studio-api-error'
        default:
          description: Error
          content:
            application/json:
              schema:
                $ref: '#/components/schemas/studio-api-error'
      x-speakeasy-name-override: imageToImage
  /api/generate/image-to-video:
    post:
      tags:
        - generate
      summary: Image To Video
      description: Generate a video from a provided image.
      operationId: genImageToVideo
      requestBody:
        content:
          multipart/form-data:
            schema:
              $ref: '#/components/schemas/Body_genImageToVideo'
        required: true
      responses:
        '200':
          description: Successful Response
          content:
            application/json:
              schema:
                $ref: '#/components/schemas/VideoResponse'
                x-speakeasy-name-override: data
        '400':
          description: Bad Request
          content:
            application/json:
              schema:
                oneOf:
                  - $ref: '#/components/schemas/HTTPError'
                  - $ref: '#/components/schemas/studio-api-error'
        '401':
          description: Unauthorized
          content:
            application/json:
              schema:
                oneOf:
                  - $ref: '#/components/schemas/HTTPError'
                  - $ref: '#/components/schemas/studio-api-error'
        '422':
          description: Validation Error
          content:
            application/json:
              schema:
                oneOf:
                  - $ref: '#/components/schemas/HTTPValidationError'
                  - $ref: '#/components/schemas/studio-api-error'
        '500':
          description: Internal Server Error
          content:
            application/json:
              schema:
                oneOf:
                  - $ref: '#/components/schemas/HTTPError'
                  - $ref: '#/components/schemas/studio-api-error'
        default:
          description: Error
          content:
            application/json:
              schema:
                $ref: '#/components/schemas/studio-api-error'
      x-speakeasy-name-override: imageToVideo
  /api/generate/upscale:
    post:
      tags:
        - generate
      summary: Upscale
      description: Upscale an image by increasing its resolution.
      operationId: genUpscale
      requestBody:
        content:
          multipart/form-data:
            schema:
              $ref: '#/components/schemas/Body_genUpscale'
        required: true
      responses:
        '200':
          description: Successful Response
          content:
            application/json:
              schema:
                $ref: '#/components/schemas/ImageResponse'
                x-speakeasy-name-override: data
        '400':
          description: Bad Request
          content:
            application/json:
              schema:
                oneOf:
                  - $ref: '#/components/schemas/HTTPError'
                  - $ref: '#/components/schemas/studio-api-error'
        '401':
          description: Unauthorized
          content:
            application/json:
              schema:
                oneOf:
                  - $ref: '#/components/schemas/HTTPError'
                  - $ref: '#/components/schemas/studio-api-error'
        '422':
          description: Validation Error
          content:
            application/json:
              schema:
                oneOf:
                  - $ref: '#/components/schemas/HTTPValidationError'
                  - $ref: '#/components/schemas/studio-api-error'
        '500':
          description: Internal Server Error
          content:
            application/json:
              schema:
                oneOf:
                  - $ref: '#/components/schemas/HTTPError'
                  - $ref: '#/components/schemas/studio-api-error'
        default:
          description: Error
          content:
            application/json:
              schema:
                $ref: '#/components/schemas/studio-api-error'
      x-speakeasy-name-override: upscale
  /api/generate/audio-to-text:
    post:
      tags:
        - generate
      summary: Audio To Text
      description: Transcribe audio files to text.
      operationId: genAudioToText
      requestBody:
        content:
          multipart/form-data:
            schema:
              $ref: '#/components/schemas/Body_genAudioToText'
        required: true
      responses:
        '200':
          description: Successful Response
          content:
            application/json:
              schema:
                $ref: '#/components/schemas/TextResponse'
                x-speakeasy-name-override: data
        '400':
          description: Bad Request
          content:
            application/json:
              schema:
                oneOf:
                  - $ref: '#/components/schemas/HTTPError'
                  - $ref: '#/components/schemas/studio-api-error'
        '401':
          description: Unauthorized
          content:
            application/json:
              schema:
                oneOf:
                  - $ref: '#/components/schemas/HTTPError'
                  - $ref: '#/components/schemas/studio-api-error'
        '413':
          description: Request Entity Too Large
          content:
            application/json:
              schema:
                oneOf:
                  - $ref: '#/components/schemas/HTTPError'
                  - $ref: '#/components/schemas/studio-api-error'
        '422':
          description: Validation Error
          content:
            application/json:
              schema:
                oneOf:
                  - $ref: '#/components/schemas/HTTPValidationError'
                  - $ref: '#/components/schemas/studio-api-error'
        '500':
          description: Internal Server Error
          content:
            application/json:
              schema:
                oneOf:
                  - $ref: '#/components/schemas/HTTPError'
                  - $ref: '#/components/schemas/studio-api-error'
        default:
          description: Error
          content:
            application/json:
              schema:
                $ref: '#/components/schemas/studio-api-error'
      x-speakeasy-name-override: audioToText
  /api/generate/segment-anything-2:
    post:
      tags:
        - generate
      summary: Segment Anything 2
      description: Segment objects in an image.
      operationId: genSegmentAnything2
      requestBody:
        content:
          multipart/form-data:
            schema:
              $ref: '#/components/schemas/Body_genSegmentAnything2'
        required: true
      responses:
        '200':
          description: Successful Response
          content:
            application/json:
              schema:
                $ref: '#/components/schemas/MasksResponse'
                x-speakeasy-name-override: data
        '400':
          description: Bad Request
          content:
            application/json:
              schema:
                oneOf:
                  - $ref: '#/components/schemas/HTTPError'
                  - $ref: '#/components/schemas/studio-api-error'
        '401':
          description: Unauthorized
          content:
            application/json:
              schema:
                oneOf:
                  - $ref: '#/components/schemas/HTTPError'
                  - $ref: '#/components/schemas/studio-api-error'
        '422':
          description: Validation Error
          content:
            application/json:
              schema:
                oneOf:
                  - $ref: '#/components/schemas/HTTPValidationError'
                  - $ref: '#/components/schemas/studio-api-error'
        '500':
          description: Internal Server Error
          content:
            application/json:
              schema:
                oneOf:
                  - $ref: '#/components/schemas/HTTPError'
                  - $ref: '#/components/schemas/studio-api-error'
        default:
          description: Error
          content:
            application/json:
              schema:
                $ref: '#/components/schemas/studio-api-error'
      x-speakeasy-name-override: segmentAnything2
<<<<<<< HEAD
  /api/beta/generate/llm:
=======
  /api/generate/llm:
>>>>>>> af93493f
    post:
      tags:
        - generate
      summary: LLM
      description: Generate text using a language model.
      operationId: genLLM
      requestBody:
        content:
          application/x-www-form-urlencoded:
            schema:
              $ref: '#/components/schemas/Body_genLLM'
        required: true
      responses:
        '200':
          description: Successful Response
          content:
            application/json:
              schema:
                $ref: '#/components/schemas/LLMResponse'
        '400':
          description: Bad Request
          content:
            application/json:
              schema:
                oneOf:
                  - $ref: '#/components/schemas/HTTPError'
                  - $ref: '#/components/schemas/studio-api-error'
        '401':
          description: Unauthorized
          content:
            application/json:
              schema:
                oneOf:
                  - $ref: '#/components/schemas/HTTPError'
                  - $ref: '#/components/schemas/studio-api-error'
        '422':
          description: Validation Error
          content:
            application/json:
              schema:
                oneOf:
                  - $ref: '#/components/schemas/HTTPValidationError'
                  - $ref: '#/components/schemas/studio-api-error'
        '500':
          description: Internal Server Error
          content:
            application/json:
              schema:
                oneOf:
                  - $ref: '#/components/schemas/HTTPError'
                  - $ref: '#/components/schemas/studio-api-error'
        default:
          description: Error
          content:
            application/json:
              schema:
                $ref: '#/components/schemas/studio-api-error'
      x-speakeasy-name-override: llm
components:
  schemas:
    APIError:
      properties:
        msg:
          type: string
          title: Msg
          description: The error message.
      type: object
      required:
        - msg
      title: APIError
      description: API error response model.
    Body_genAudioToText:
      properties:
        audio:
          type: string
          format: binary
          title: Audio
          description: Uploaded audio file to be transcribed.
        model_id:
          type: string
          title: Model Id
          description: Hugging Face model ID used for transcription.
          default: openai/whisper-large-v3
      type: object
      required:
        - audio
      title: Body_genAudioToText
      additionalProperties: false
    Body_genImageToImage:
      properties:
        prompt:
          type: string
          title: Prompt
          description: Text prompt(s) to guide image generation.
        image:
          type: string
          format: binary
          title: Image
          description: Uploaded image to modify with the pipeline.
        model_id:
          type: string
          title: Model Id
          description: Hugging Face model ID used for image generation.
          default: timbrooks/instruct-pix2pix
        loras:
          type: string
          title: Loras
          description: >-
            A LoRA (Low-Rank Adaptation) model and its corresponding weight for
            image generation. Example: { "latent-consistency/lcm-lora-sdxl":
            1.0, "nerijs/pixel-art-xl": 1.2}.
          default: ''
        strength:
          type: number
          title: Strength
          description: Degree of transformation applied to the reference image (0 to 1).
          default: 0.8
        guidance_scale:
          type: number
          title: Guidance Scale
          description: >-
            Encourages model to generate images closely linked to the text
            prompt (higher values may reduce image quality).
          default: 7.5
        image_guidance_scale:
          type: number
          title: Image Guidance Scale
          description: >-
            Degree to which the generated image is pushed towards the initial
            image.
          default: 1.5
        negative_prompt:
          type: string
          title: Negative Prompt
          description: >-
            Text prompt(s) to guide what to exclude from image generation.
            Ignored if guidance_scale < 1.
          default: ''
        safety_check:
          type: boolean
          title: Safety Check
          description: >-
            Perform a safety check to estimate if generated images could be
            offensive or harmful.
          default: true
        seed:
          type: integer
          title: Seed
          description: Seed for random number generation.
        num_inference_steps:
          type: integer
          title: Num Inference Steps
          description: >-
            Number of denoising steps. More steps usually lead to higher quality
            images but slower inference. Modulated by strength.
          default: 100
        num_images_per_prompt:
          type: integer
          title: Num Images Per Prompt
          description: Number of images to generate per prompt.
          default: 1
      type: object
      required:
        - prompt
        - image
      title: Body_genImageToImage
      additionalProperties: false
    Body_genImageToVideo:
      properties:
        image:
          type: string
          format: binary
          title: Image
          description: Uploaded image to generate a video from.
        model_id:
          type: string
          title: Model Id
          description: Hugging Face model ID used for video generation.
          default: stabilityai/stable-video-diffusion-img2vid-xt-1-1
        height:
          type: integer
          title: Height
          description: The height in pixels of the generated video.
          default: 576
        width:
          type: integer
          title: Width
          description: The width in pixels of the generated video.
          default: 1024
        fps:
          type: integer
          title: Fps
          description: The frames per second of the generated video.
          default: 6
        motion_bucket_id:
          type: integer
          title: Motion Bucket Id
          description: >-
            Used for conditioning the amount of motion for the generation. The
            higher the number the more motion will be in the video.
          default: 127
        noise_aug_strength:
          type: number
          title: Noise Aug Strength
          description: >-
            Amount of noise added to the conditioning image. Higher values
            reduce resemblance to the conditioning image and increase motion.
          default: 0.02
        safety_check:
          type: boolean
          title: Safety Check
          description: >-
            Perform a safety check to estimate if generated images could be
            offensive or harmful.
          default: true
        seed:
          type: integer
          title: Seed
          description: Seed for random number generation.
        num_inference_steps:
          type: integer
          title: Num Inference Steps
          description: >-
            Number of denoising steps. More steps usually lead to higher quality
            images but slower inference. Modulated by strength.
          default: 25
      type: object
      required:
        - image
      title: Body_genImageToVideo
      additionalProperties: false
    Body_genLLM:
      properties:
        prompt:
          type: string
          title: Prompt
        model_id:
          type: string
          title: Model Id
<<<<<<< HEAD
          default: meta-llama/Meta-Llama-3.1-8B-Instruct
=======
          default: ''
>>>>>>> af93493f
        system_msg:
          type: string
          title: System Msg
          default: ''
        temperature:
          type: number
          title: Temperature
          default: 0.7
        max_tokens:
          type: integer
          title: Max Tokens
          default: 256
        history:
          type: string
          title: History
          default: '[]'
        stream:
          type: boolean
          title: Stream
          default: false
      type: object
      required:
        - prompt
<<<<<<< HEAD
=======
        - model_id
>>>>>>> af93493f
      title: Body_genLLM
      additionalProperties: false
    Body_genSegmentAnything2:
      properties:
        image:
          type: string
          format: binary
          title: Image
          description: Image to segment.
        model_id:
          type: string
          title: Model Id
          description: Hugging Face model ID used for image generation.
          default: facebook/sam2-hiera-large
        point_coords:
          type: string
          title: Point Coords
          description: >-
            Nx2 array of point prompts to the model, where each point is in
            (X,Y) in pixels.
        point_labels:
          type: string
          title: Point Labels
          description: >-
            Labels for the point prompts, where 1 indicates a foreground point
            and 0 indicates a background point.
        box:
          type: string
          title: Box
          description: 'A length 4 array given as a box prompt to the model, in XYXY format.'
        mask_input:
          type: string
          title: Mask Input
          description: >-
            A low-resolution mask input to the model, typically from a previous
            prediction iteration, with the form 1xHxW (H=W=256 for SAM).
        multimask_output:
          type: boolean
          title: Multimask Output
          description: >-
            If true, the model will return three masks for ambiguous input
            prompts, often producing better masks than a single prediction.
          default: true
        return_logits:
          type: boolean
          title: Return Logits
          description: >-
            If true, returns un-thresholded mask logits instead of a binary
            mask.
          default: true
        normalize_coords:
          type: boolean
          title: Normalize Coords
          description: >-
            If true, the point coordinates will be normalized to the range
            [0,1], with point_coords expected to be with respect to image
            dimensions.
          default: true
      type: object
      required:
        - image
      title: Body_genSegmentAnything2
      additionalProperties: false
    Body_genUpscale:
      properties:
        prompt:
          type: string
          title: Prompt
          description: Text prompt(s) to guide upscaled image generation.
        image:
          type: string
          format: binary
          title: Image
          description: Uploaded image to modify with the pipeline.
        model_id:
          type: string
          title: Model Id
          description: Hugging Face model ID used for upscaled image generation.
          default: stabilityai/stable-diffusion-x4-upscaler
        safety_check:
          type: boolean
          title: Safety Check
          description: >-
            Perform a safety check to estimate if generated images could be
            offensive or harmful.
          default: true
        seed:
          type: integer
          title: Seed
          description: Seed for random number generation.
        num_inference_steps:
          type: integer
          title: Num Inference Steps
          description: >-
            Number of denoising steps. More steps usually lead to higher quality
            images but slower inference. Modulated by strength.
          default: 75
      type: object
      required:
        - prompt
        - image
      title: Body_genUpscale
      additionalProperties: false
    HTTPError:
      properties:
        detail:
          allOf:
            - $ref: '#/components/schemas/APIError'
          description: Detailed error information.
      type: object
      required:
        - detail
      title: HTTPError
      description: HTTP error response model.
    HTTPValidationError:
      properties:
        detail:
          items:
            $ref: '#/components/schemas/ValidationError'
          type: array
          title: Detail
      type: object
      title: HTTPValidationError
    ImageResponse:
      properties:
        images:
          items:
            $ref: '#/components/schemas/Media'
          type: array
          title: Images
          description: The generated images.
      type: object
      required:
        - images
      title: ImageResponse
      description: Response model for image generation.
    LLMResponse:
      properties:
        response:
          type: string
          title: Response
        tokens_used:
          type: integer
          title: Tokens Used
      type: object
      required:
        - response
        - tokens_used
      title: LLMResponse
    MasksResponse:
      properties:
        masks:
          type: string
          title: Masks
          description: The generated masks.
        scores:
          type: string
          title: Scores
          description: The model's confidence scores for each generated mask.
        logits:
          type: string
          title: Logits
          description: 'The raw, unnormalized predictions (logits) for the masks.'
      type: object
      required:
        - masks
        - scores
        - logits
      title: MasksResponse
      description: Response model for object segmentation.
    Media:
      properties:
        url:
          type: string
          title: Url
          description: The URL where the media can be accessed.
        seed:
          type: integer
          title: Seed
          description: The seed used to generate the media.
        nsfw:
          type: boolean
          title: Nsfw
          description: Whether the media was flagged as NSFW.
      type: object
      required:
        - url
        - seed
        - nsfw
      title: Media
      description: A media object containing information about the generated media.
    TextResponse:
      properties:
        text:
          type: string
          title: Text
          description: The generated text.
        chunks:
          items:
            $ref: '#/components/schemas/chunk'
          type: array
          title: Chunks
          description: The generated text chunks.
      type: object
      required:
        - text
        - chunks
      title: TextResponse
      description: Response model for text generation.
    TextToImageParams:
      properties:
        model_id:
          type: string
          title: Model Id
          description: Hugging Face model ID used for image generation.
          default: SG161222/RealVisXL_V4.0_Lightning
        loras:
          type: string
          title: Loras
          description: >-
            A LoRA (Low-Rank Adaptation) model and its corresponding weight for
            image generation. Example: { "latent-consistency/lcm-lora-sdxl":
            1.0, "nerijs/pixel-art-xl": 1.2}.
          default: ''
        prompt:
          type: string
          title: Prompt
          description: >-
            Text prompt(s) to guide image generation. Separate multiple prompts
            with '|' if supported by the model.
        height:
          type: integer
          title: Height
          description: The height in pixels of the generated image.
          default: 576
        width:
          type: integer
          title: Width
          description: The width in pixels of the generated image.
          default: 1024
        guidance_scale:
          type: number
          title: Guidance Scale
          description: >-
            Encourages model to generate images closely linked to the text
            prompt (higher values may reduce image quality).
          default: 7.5
        negative_prompt:
          type: string
          title: Negative Prompt
          description: >-
            Text prompt(s) to guide what to exclude from image generation.
            Ignored if guidance_scale < 1.
          default: ''
        safety_check:
          type: boolean
          title: Safety Check
          description: >-
            Perform a safety check to estimate if generated images could be
            offensive or harmful.
          default: true
        seed:
          type: integer
          title: Seed
          description: Seed for random number generation.
        num_inference_steps:
          type: integer
          title: Num Inference Steps
          description: >-
            Number of denoising steps. More steps usually lead to higher quality
            images but slower inference. Modulated by strength.
          default: 50
        num_images_per_prompt:
          type: integer
          title: Num Images Per Prompt
          description: Number of images to generate per prompt.
          default: 1
      type: object
      required:
        - prompt
      title: TextToImageParams
      additionalProperties: false
    ValidationError:
      properties:
        loc:
          items:
            anyOf:
              - type: string
              - type: integer
          type: array
          title: Location
        msg:
          type: string
          title: Message
        type:
          type: string
          title: Error Type
      type: object
      required:
        - loc
        - msg
        - type
      title: ValidationError
    VideoResponse:
      properties:
        images:
          items:
            $ref: '#/components/schemas/Media'
          type: array
          title: Images
          description: The generated images.
      type: object
      required:
        - images
      title: VideoResponse
      description: Response model for image generation.
    chunk:
      properties:
        timestamp:
          items: {}
          type: array
          title: Timestamp
          description: The timestamp of the chunk.
        text:
          type: string
          title: Text
          description: The text of the chunk.
      type: object
      required:
        - timestamp
        - text
      title: chunk
      description: A chunk of text with a timestamp.
    studio-api-error:
      type: object
      properties:
        errors:
          type: array
          minItems: 1
          items:
            type: string
  securitySchemes:
    HTTPBearer:
      type: http
      scheme: bearer<|MERGE_RESOLUTION|>--- conflicted
+++ resolved
@@ -368,11 +368,7 @@
               schema:
                 $ref: '#/components/schemas/studio-api-error'
       x-speakeasy-name-override: segmentAnything2
-<<<<<<< HEAD
-  /api/beta/generate/llm:
-=======
   /api/generate/llm:
->>>>>>> af93493f
     post:
       tags:
         - generate
@@ -612,11 +608,7 @@
         model_id:
           type: string
           title: Model Id
-<<<<<<< HEAD
           default: meta-llama/Meta-Llama-3.1-8B-Instruct
-=======
-          default: ''
->>>>>>> af93493f
         system_msg:
           type: string
           title: System Msg
@@ -640,10 +632,6 @@
       type: object
       required:
         - prompt
-<<<<<<< HEAD
-=======
-        - model_id
->>>>>>> af93493f
       title: Body_genLLM
       additionalProperties: false
     Body_genSegmentAnything2:
