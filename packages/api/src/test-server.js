/**
 * This file is imported from all the integration tests. It boots up a server based on the provided argv.
 */

import argParser from './parse-cli'
import makeApp from './index'
import fs from 'fs-extra'
import uuid from 'uuid/v4'
import path from 'path'
import os from 'os'
import fetch from 'isomorphic-fetch'

const dbPath = path.resolve(os.tmpdir(), 'livepeer', uuid())
const clientId = 'EXPECTED_AUDIENCE'
const trustedDomain = 'livepeer.org'
const jwtAudience = 'livepeer'
const jwtSecret = 'secret'

fs.ensureDirSync(dbPath)

const params = argParser()
// Secret code used for back-door DB access in test env

// Some overrides... we want to run on a random port for parallel reasons
delete params.port
params.dbPath = dbPath
params.clientId = clientId
params.trustedDomain = trustedDomain
params.jwtAudience = jwtAudience
params.jwtSecret = jwtSecret
<<<<<<< HEAD
=======
if (!params.insecureTestToken) {
  params.insecureTestToken = uuid()
}
params.listen = true
>>>>>>> a0594b05
let server

console.log(`test run parameters: ${JSON.stringify(params)}`)

export default Promise.resolve().then(async () => {
  if (params.storage === 'cloudflare-cluster') {
    server = {
      ...params,
      host: 'https://livepeerjs-test.livepeer.workers.dev',
      close: () => {},
    }
  } else {
    server = await makeApp(params)
    server.host = `http://127.0.0.1:${server.port}`
  }
  // Make an RPC call to the server to have it do this store thing
  const doStore = action => async (...args) => {
    args = args.map(x => (x === undefined ? 'UNDEFINED' : x))
    // console.log(`client: ${action} ${JSON.stringify(args)}`)
    const result = await fetch(`${server.host}/${params.insecureTestToken}`, {
      method: 'POST',
      headers: {
        'content-type': 'application/json',
      },
      body: JSON.stringify({ action, args }),
    })
    if (result.status === 204) {
      return null
    }
    if (result.status !== 200) {
      const text = await result.text()
      const errorArgs = args.map(x => JSON.stringify(x)).join(', ')
      const err = new Error(
        `error while attempting req.store.${action}(${errorArgs}): ${result.status} ${text}`,
      )
      err.status = result.status
      throw err
    }
    return await result.json()
  }
  return {
    ...params,
    host: server.host,
    store: {
      create: doStore('create'),
      delete: doStore('delete'),
      get: doStore('get'),
      list: doStore('list'),
      listKeys: doStore('listKeys'),
      replace: doStore('replace'),
      delete: doStore('delete'),
      deleteKey: doStore('deleteKey'),
      close: () => {},
    },
    async close() {
      await server.close()
    },
  }
})

afterAll(() => {
  if (server) {
    server.close()
  }
  fs.removeSync(dbPath)
})<|MERGE_RESOLUTION|>--- conflicted
+++ resolved
@@ -28,13 +28,10 @@
 params.trustedDomain = trustedDomain
 params.jwtAudience = jwtAudience
 params.jwtSecret = jwtSecret
-<<<<<<< HEAD
-=======
 if (!params.insecureTestToken) {
   params.insecureTestToken = uuid()
 }
 params.listen = true
->>>>>>> a0594b05
 let server
 
 console.log(`test run parameters: ${JSON.stringify(params)}`)
