--- conflicted
+++ resolved
@@ -3,11 +3,8 @@
 import LevelStoreBackend from './level-store'
 import PostgresStoreBackend from './postgres-store'
 import CloudflareStoreBackend from './cloudflare-store'
-<<<<<<< HEAD
-=======
 import CloudflareClusterStoreBackend from './cloudflare-cluster-store'
 import FirestoreStoreBackend from './firestore-store'
->>>>>>> f68ed490
 
 export const LevelStore = dbPath => {
   var backend = new LevelStoreBackend(dbPath)
@@ -20,8 +17,6 @@
 export const CloudflareStore = dbPath => {
   var backend = new CloudflareStoreBackend(dbPath)
   return new Model(backend)
-<<<<<<< HEAD
-=======
 }
 export const CloudflareClusterStore = opts => {
   const backend = new CloudflareClusterStoreBackend(opts)
@@ -30,5 +25,4 @@
 export const FirestoreStore = opts => {
   const backend = new FirestoreStoreBackend(opts)
   return new Model(backend)
->>>>>>> f68ed490
 }