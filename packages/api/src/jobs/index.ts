--- conflicted
+++ resolved
@@ -18,11 +18,6 @@
 
   logger.info(`Starting job. job=${jobName}`);
   try {
-<<<<<<< HEAD
-    const result = await timeout(config.jobTimeoutSec * 1000, () =>
-      jobFuncs[jobName](config),
-    );
-=======
     const sigterm = new Promise<never>((_, reject) => {
       process.on("SIGTERM", () => {
         logger.warn("SIGTERM received, terminating immediately...");
@@ -34,7 +29,6 @@
     });
 
     const result = await Promise.race([job, sigterm]);
->>>>>>> e3d9d0d8
 
     const elapsedTime = process.hrtime(startTime);
     const elapsedTimeSec = elapsedTime[0] + elapsedTime[1] / 1e9;
