import yargs from "yargs";
import yargsToMist from "./yargs-to-mist";
import { CamelKeys } from "./types/common";

function coerceArr(arg) {
  if (!Array.isArray(arg)) {
    const arr = [];
    for (const [key, value] of Object.entries(arg)) {
      arr[key] = value;
    }
    return arr;
  }
  return arg;
}

export type CliArgs = ReturnType<typeof parseCli>;

// Hack alert! We need to capture the args passed to yarns.options to generate the
// mist compatible config on -j. But assigning the `.options()` object to a variable
// before passing it to yargs completely breaks type inference, which is a huge shame.
// So... this monkeypatches yargs to capture that variable. If you know of a more
// elegant way, I'd love to hear it!
let args;
const originalOpts = yargs.options;
yargs.options = function (arg) {
  args = arg;
  return originalOpts.call(this, arg);
};

export default function parseCli(argv?: string | readonly string[]) {
  const parsed = yargs
    .options({
      port: {
        describe: "port to listen on",
        default: 3004,
        demandOption: true,
        type: "number",
      },
      "postgres-url": {
        describe: "url of a postgres database",
        type: "string",
        demandOption: true,
        default: "postgresql://postgres@localhost/livepeer",
      },
      "postgres-replica-url": {
        describe: "url of a postgres read replica database",
        type: "string",
      },
      "amqp-url": {
        describe: "the RabbitMQ Url",
        type: "string",
      },
      "client-id": {
        describe: "google auth ID",
        type: "string",
      },
      "frontend-domain": {
        describe: "the domain used in templating urls, example: livepeer.org",
        type: "string",
      },
      "kube-namespace": {
        describe:
          "namespace of the Kubernetes cluster we're in. required for Kubernetes service discovery.",
        type: "string",
      },
      "kube-broadcaster-service": {
        describe: "name of the service we should look at for broadcasters.",
        type: "string",
      },
      "kube-broadcaster-template": {
        describe:
          "template string of the form https://{{nodeName}}.example.com to give broadcasters external identity.",
        type: "string",
        default: "https://{{nodeName}}.livepeer.live",
      },
      "kube-orchestrator-service": {
        describe: "name of the service we should look at for orchestrators.",
        type: "string",
      },
      "kube-orchestrator-template": {
        describe:
          "template string of the form {{ip}} for the broadcaster webhook.",
        type: "string",
        default: "https://{{ip}}:8935",
      },
      "return-region-in-orchestrator": {
        describe: "return /api/region result also in /api/orchestrator",
        type: "boolean",
      },
      "subgraph-url": {
        describe: "URL of subgraph to look for orchestrators",
        type: "string",
      },
      "http-prefix": {
        describe: "accept requests at this prefix",
        default: "/api",
        demandOption: true,
        type: "string",
      },
      "fallback-proxy": {
        describe:
          "if a request would otherwise be a 404, send it here instead. useful for dev.",
        type: "string",
      },
      "jwt-secret": {
        describe:
          "phrase used to sign JSON web token, a way to securely transmit information between parties",
        type: "string",
      },
      "jwt-audience": {
        describe: "identifies the recipients that the JWT is intended for",
        type: "string",
      },
      broadcasters: {
        describe:
          "hardcoded list of broadcasters to return from /api/broadcaster.",
        type: "string",
        default: "[]",
      },
      orchestrators: {
        describe:
          "hardcoded list of orchestrators to return from /api/orchestrator.",
        type: "string",
        default: "[]",
      },
      ingest: {
        describe: "hardcoded list of ingest points to return from /api/ingest.",
        type: "string",
        default: "[]",
      },
      prices: {
        describe:
          "hardcoded list of prices for broadcasters to return from /api/orchestrator/hook/auth",
        type: "string",
        default: "[]",
      },
      "support-addr": {
        describe:
          "email address where outgoing emails originate. should be of the form name/email@example.com",
        type: "string",
        coerce: (supportAddr) => {
          const split = supportAddr.split("/");
          if (split.length !== 2) {
            throw new Error(
              `supportAddr should be of the form name / email, got ${supportAddr} `
            );
          }
          return split;
        },
      },
      "sendgrid-api-key": {
        describe: "sendgrid api key for sending emails",
        type: "string",
      },
<<<<<<< HEAD
      "segment-api-key": {
        describe: "segment api key for tracking events",
=======
      sendgridValidationApiKey: {
        describe: "sendgrid api key for validating email addresses",
>>>>>>> 22cd74fb
        type: "string",
      },
      "sendgrid-template-id": {
        describe: "sendgrid template id to use",
        type: "string",
      },
      "insecure-test-token": {
        describe:
          "[DO NOT USE EXCEPT FOR TESTING] token that test harness can use to bypass validation and access the database",
        type: "string",
      },
      region: {
        describe:
          "list of ingest endpoints to use as options for /api/geolocate",
        type: "array",
        default: [],
        coerce: coerceArr,
      },
      "ingest-region": {
        describe:
          "list of ingest endpoints to use as servers to consult for /api/ingest",
        type: "array",
        default: [],
        coerce: coerceArr,
      },
      "api-region": {
        describe:
          "list of api endpoints to forward on incoming API requests. defining this delegates all non-geolocation tasks to the upstream servers",
        type: "array",
        default: [],
        coerce: coerceArr,
      },
      "record-object-store-id": {
        describe:
          "id of the object store that should be used for `record: true` requests that don't otherwise have an os",
        type: "string",
      },
      "supress-record-in-hook": {
        describe:
          "do not return record object store in /stream/hook response, even if it is specified in the stream object",
        type: "boolean",
      },
      "base-stream-name": {
        describe:
          "base stream name to be used in wildcard-based routing scheme.",
        type: "string",
      },
      "own-region": {
        describe: "identify region in which this server runs (fra, mdw, etc)",
        type: "string",
      },
      consul: {
        describe: "url of the Consul agent",
        type: "string",
      },
      "mist-port": {
        describe: "port of the Mist server",
        default: 4242,
        type: "number",
      },
      "mist-username": {
        describe: "username for Mist server",
        type: "string",
      },
      "mist-password": {
        describe: "password for Mist server",
        type: "string",
      },
      "stripe-secret-key": {
        describe: "Stripe secret key",
        type: "string",
      },
      "stripe-webhook-secret": {
        describe: "Stripe webhook secret",
        type: "string",
      },
      "verification-frequency": {
        describe: "verificationFreq field to return from stream/hook",
        default: 0,
        type: "number",
      },
      "recaptcha-secret-key": {
        describe: "google recaptcha secret key",
        type: "string",
      },
      "require-email-verification": {
        describe: "require Email Verification",
        default: false,
        type: "boolean",
      },
      json: {
        describe: "print MistController-compatible json description",
        default: false,
        type: "boolean",
        alias: "j",
      },
    })
    .usage(
      `
    Livepeer API Node

    Options my also be provided as LP_ prefixed environment variables, e.g. LP_PORT=5000 is the same as --port=5000.

    --broadcaster and --orchestrator options should be of the form
    [{"address":"https://127.0.0.1:3086","cliAddress":"http://127.0.0.1:3076"}]
    `
    )
    .env("LP_")
    .strict(process.env.NODE_ENV !== "test")
    .help()
    .parse(argv);
  if (parsed.json === true) {
    const mistOutput = yargsToMist(args);
    console.log(JSON.stringify(mistOutput));
    process.exit(0);
  }
  return parsed as any as CamelKeys<typeof parsed>;
}<|MERGE_RESOLUTION|>--- conflicted
+++ resolved
@@ -152,13 +152,8 @@
         describe: "sendgrid api key for sending emails",
         type: "string",
       },
-<<<<<<< HEAD
-      "segment-api-key": {
-        describe: "segment api key for tracking events",
-=======
-      sendgridValidationApiKey: {
+      "sendgrid-validation-api-key": {
         describe: "sendgrid api key for validating email addresses",
->>>>>>> 22cd74fb
         type: "string",
       },
       "sendgrid-template-id": {
